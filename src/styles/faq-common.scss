--- conflicted
+++ resolved
@@ -40,8 +40,6 @@
 
 ol > li {
   position: relative;
-<<<<<<< HEAD
-=======
 }
 ol > li:nth-child(1)::before { content: "1️⃣"; }
 ol > li:nth-child(2)::before { content: "2️⃣"; }
@@ -55,7 +53,7 @@
 ol > li:nth-child(10)::before { content: "🔟"; }
 ol > li::before {
   position: absolute;
-  left: -2.4em;          /* 与 padding-left 对齐 */
+  left: -2.4em;      
   top: 0;
   font-size: 18px;
   line-height: 30px;
@@ -65,27 +63,11 @@
   padding-right: 15px;
   font-size: 16px;
   margin: 0;
->>>>>>> 091a2078
 }
 
-/* 手写 1️⃣–🔟 */
-ol > li:nth-child(1)::before  { content: "1️⃣"; }
-ol > li:nth-child(2)::before  { content: "2️⃣"; }
-ol > li:nth-child(3)::before  { content: "3️⃣"; }
-ol > li:nth-child(4)::before  { content: "4️⃣"; }
-ol > li:nth-child(5)::before  { content: "5️⃣"; }
-ol > li:nth-child(6)::before  { content: "6️⃣"; }
-ol > li:nth-child(7)::before  { content: "7️⃣"; }
-ol > li:nth-child(8)::before  { content: "8️⃣"; }
-ol > li:nth-child(9)::before  { content: "9️⃣"; }
-ol > li:nth-child(10)::before { content: "🔟"; }
-
-ol > li::before {
-  position: absolute;
-  left: -1.6em;             
-  top: 0;
-  font-size: 18px;
-  line-height: 30px;
+h3 + p {
+  padding-left: 35px;
+  padding-right: 35px;
 }
 
 ul > li {
@@ -98,14 +80,9 @@
   padding-right: 50px;      
 }
 
-/* =======  Images  ======= */
 img {
-<<<<<<< HEAD
   max-width: 100%;
   height: auto;
-}
-=======
-    max-width: 100%; height: auto;
 }
 
 img{
@@ -127,4 +104,3 @@
   }
   
   
->>>>>>> 091a2078
