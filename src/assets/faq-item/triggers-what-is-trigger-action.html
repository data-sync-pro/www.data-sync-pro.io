<<<<<<< HEAD
<p>A #Trigger Action executes operations on other records when a trigger event occurs. Unlike a Self-Adaptive #Trigger, which modifies the same record, a #Trigger Action uses the triggering records as a <strong>source</strong> to perform actions on related or different records.</p><p>When a trigger event fires, DSP evaluates the <strong>Scope Filters</strong> to determine which records qualify. Once matched, a #Trigger Action can:</p><ul>
<li>
<p><strong>Update related records</strong> – e.g., modify a parent when a child changes, or cascade updates down to child records.</p>
</li>
<li>
<p><strong>Create new records</strong> – e.g., generate tasks, log entries, or follow-ups.</p>
</li>
<li>
<p><strong>Send notifications</strong> – e.g., email alerts or in-app bell notifications.</p>
</li>
<li>
<p><strong>Publish Platform Events</strong> – enabling integration with external systems.</p>
</li>
</ul><p>This makes #Trigger Actions ideal for handling <strong>cross-record logic</strong> such as synchronizing parent–child data, automating downstream processes, and sending notifications.</p>
  
  
=======
<p>
  A #Trigger Action executes operations on other records when a trigger event
  occurs. Unlike a Self-Adaptive #Trigger, which modifies the same record, a
  #Trigger Action uses the triggering records as a <strong>source</strong> to
  perform actions on related or different records.
</p>
<p>
  When a trigger event fires, DSP evaluates the
  <strong>Scope Filters</strong> to determine which records qualify. Once
  matched, a #Trigger Action can perform operations, for example:
</p>
<ul>
  <li>
    <p>
      <strong>Update related records</strong> – e.g., modify a parent when a
      child changes, or cascade updates down to child records.
    </p>
  </li>
  <li>
    <p>
      <strong>Create new records</strong> – e.g., generate tasks, log entries,
      or follow-ups.
    </p>
  </li>
  <li>
    <p>
      <strong>Send notifications</strong> – e.g., email alerts or in-app bell
      notifications.
    </p>
  </li>
  <li>
    <p>
      <strong>Publish Platform Events</strong> – enabling integration with
      external systems.
    </p>
  </li>
</ul>
<p>
  This makes #Trigger Actions ideal for handling
  <strong>cross-record logic</strong> such as synchronizing parent–child data,
  automating downstream processes, and sending notifications.
</p>

<img
  src="assets/image/triggers-what-is-trigger-action/triggers-what-is-trigger-action.jpg"
/>
>>>>>>> d88e453e
<|MERGE_RESOLUTION|>--- conflicted
+++ resolved
@@ -1,21 +1,3 @@
-<<<<<<< HEAD
-<p>A #Trigger Action executes operations on other records when a trigger event occurs. Unlike a Self-Adaptive #Trigger, which modifies the same record, a #Trigger Action uses the triggering records as a <strong>source</strong> to perform actions on related or different records.</p><p>When a trigger event fires, DSP evaluates the <strong>Scope Filters</strong> to determine which records qualify. Once matched, a #Trigger Action can:</p><ul>
-<li>
-<p><strong>Update related records</strong> – e.g., modify a parent when a child changes, or cascade updates down to child records.</p>
-</li>
-<li>
-<p><strong>Create new records</strong> – e.g., generate tasks, log entries, or follow-ups.</p>
-</li>
-<li>
-<p><strong>Send notifications</strong> – e.g., email alerts or in-app bell notifications.</p>
-</li>
-<li>
-<p><strong>Publish Platform Events</strong> – enabling integration with external systems.</p>
-</li>
-</ul><p>This makes #Trigger Actions ideal for handling <strong>cross-record logic</strong> such as synchronizing parent–child data, automating downstream processes, and sending notifications.</p>
-  
-  
-=======
 <p>
   A #Trigger Action executes operations on other records when a trigger event
   occurs. Unlike a Self-Adaptive #Trigger, which modifies the same record, a
@@ -61,5 +43,4 @@
 
 <img
   src="assets/image/triggers-what-is-trigger-action/triggers-what-is-trigger-action.jpg"
-/>
->>>>>>> d88e453e
+/>