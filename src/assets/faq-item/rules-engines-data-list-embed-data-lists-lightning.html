--- conflicted
+++ resolved
@@ -25,11 +25,6 @@
       This allows you to display <strong>interactive</strong>, <strong>no-code</strong> <strong>#Data Lists</strong> 
       directly within the Lightning experience—tailored to your users' workflows.
     </p>
-<<<<<<< HEAD
-  </article>
+  
 
   <img src="assets/image/rules-engines-data-list-embed-data-lists-lightning/rules-engines-data-list-embed-data-lists-lightning.jpg" />
-=======
-  
-  
->>>>>>> 3191de93
