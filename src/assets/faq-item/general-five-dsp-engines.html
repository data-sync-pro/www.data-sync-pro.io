
  <article>
    <p>
      In Data Sync Pro (DSP), the five
      rules engines are distinct data processing frameworks
      built on a <strong>record-based configuration model</strong>, each
      tailored for specific types of data operations—within or across Salesforce
      orgs.
    </p>
    <h3>1️⃣ <strong>Batch</strong></h3>
    <p>
      Processes <strong>large volumes of data</strong> with
      unmatched performance enhancement. Ideal for replacing
    <strong>Apex batch jobs</strong>, performing data transformations at <strong>scale</strong>, <strong>data cleansing</strong>,
      and <strong>migrating records</strong> between Salesforce orgs.
    </p>
    <h3>2️⃣ <strong>Data List</strong></h3>
    <p>
      Renders query results as
      <strong>interactive</strong>, <strong>configurable tables</strong>. Enables business users
      to filter, explore, edit, and take action on records through
      <strong>list-level</strong> or <strong>row-level interactions</strong>.
    </p>
    <h3>3️⃣ <strong>Triggers</strong></h3>
    <p>
      Executes rule-based automation in response to Salesforce
      <strong>DML events</strong> such as
      <strong>insert</strong>, <strong>update</strong>, <strong>delete</strong>, and <strong>undelete</strong>. Useful for
      <strong>real-time validations</strong>, <strong>transformations</strong>, and <strong>actions</strong>.
    </p>

    <h3>4️⃣ <strong>Action Button</strong></h3>
    <p>
      Adds configurable buttons to the <strong>Lightning UI</strong> to initiate
      <strong>record-level</strong> or <strong>global actions</strong>. Supports
      <strong>pre-populated transformations</strong>, <strong>validations</strong>, and <strong>updates</strong>
      through guided interaction.
    </p>

    <h3>5️⃣ <strong>Data Loader</strong></h3>
    <p>
      Automates data uploads via <strong>CSV files</strong> using
      <strong>reusable configuration</strong> and <strong>transformation logic</strong>. Supports
      secure, trackable loading into any connected Salesforce
      org.
    </p>
    <p>📌 All five rules engines share a unified architecture:</p>
    <ul>
      <li>Configured through <strong>Executable records</strong></li>
      <li>
        Follow guided steps—<strong>Input</strong>, <strong>Preview</strong>,
        <strong>Retrieve</strong>, <strong>Scoping</strong>,
        <strong>Match</strong>, <strong>Mapping</strong>,
        <strong>Action</strong>, <strong>Verify</strong>
        <em>(as applicable)</em>
      </li>
      <li>
        Fully support <strong>cross-org operations</strong> via Connections
      </li>
      <li>
        Offer <strong>granular permissions control</strong> to manage
        visibility, access, and execution
      </li>
      <li>
        Built with <strong>Salesforce-native</strong> technologies (Apex,
        Lightning Web Components), ensuring <strong>secure</strong>, <strong>performant</strong>,
        and <strong>fully integrated automation</strong> inside Salesforce
      </li>
    </ul>

    <p>
      Together, these rules engines power DSP's unified automation
<<<<<<< HEAD
      platform—enabling teams to design <strong>modular</strong>, <strong>flexible</strong>, and <strong>enterprise-grade</strong>
      data processes without the need for code.
=======
      platform—enabling teams to design modular, flexible, and enterprise-grade
      data processes <strong>without the need for code</strong>.
>>>>>>> 8c87c241
    </p>
  </article>
<|MERGE_RESOLUTION|>--- conflicted
+++ resolved
@@ -70,12 +70,7 @@
 
     <p>
       Together, these rules engines power DSP's unified automation
-<<<<<<< HEAD
-      platform—enabling teams to design <strong>modular</strong>, <strong>flexible</strong>, and <strong>enterprise-grade</strong>
-      data processes without the need for code.
-=======
       platform—enabling teams to design modular, flexible, and enterprise-grade
       data processes <strong>without the need for code</strong>.
->>>>>>> 8c87c241
     </p>
   </article>
