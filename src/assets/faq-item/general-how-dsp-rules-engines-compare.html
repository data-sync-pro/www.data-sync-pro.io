<p>All DSP rules engines share a structured process for automation and transformation, but they differ mainly in how they take input:</p><ul>
<li>
<p><strong>#Batch</strong> – Runs on records retrieved by a query.</p>
</li>
<li>
<p><strong>#Trigger</strong> – Fire automatically when Salesforce DML events occur (insert, update, delete, undelete) on the source object.</p>
</li>
<li>
<p><strong>#Data List</strong> – Shows query results to users, who can then select which records to act on.</p>
</li>
<li>
<p><strong>#Action Button</strong> –</p>
<ul>
<li>
<p><em>Connection-based</em>: Runs as a global action with no input data.</p>
</li>
<li>
<p><em>Direction-based</em>: Uses the current record from a Lightning page as input.</p>
</li>
</ul>
</li>
<li>
<<<<<<< HEAD
<p><strong>#Data Loader</strong> – Similar to #Batch, but takes input from an uploaded CSV instead of a query.</p></li>
</ul><p>👉 <strong>In short:</strong> All DSP rules engines orchestrate data in the same way—by defining an input, applying 
    logic, and performing an action on the target. What differs is how they receive their input: <strong>#Batch, #Data List,
     and #Trigger</strong> use a source object; <strong>#Data Loader</strong> uses a CSV file; and <strong>#Action Button </strong>
     can be configured to use either no input (global) or the current record (direction-based).</p>
=======
<p><strong>#Data Loader</strong> – Similar to #Batch, but takes input from an uploaded CSV instead of a query.</p>
</li>
</ul><p>👉 <strong>In short:</strong> All DSP rules engines orchestrate data in the same way—by defining an input, applying logic, and performing an action on the target. What differs is how they receive their input: #<strong>Batch, #Trigger, and #Data List</strong> use a source object; #<strong>Data Loader</strong> uses a CSV file; and #<strong>Action Button</strong> can be configured to use either no input (global) or the current record (direction-based).</p>
>>>>>>> d88e453e
<|MERGE_RESOLUTION|>--- conflicted
+++ resolved
@@ -20,14 +20,6 @@
 </ul>
 </li>
 <li>
-<<<<<<< HEAD
-<p><strong>#Data Loader</strong> – Similar to #Batch, but takes input from an uploaded CSV instead of a query.</p></li>
-</ul><p>👉 <strong>In short:</strong> All DSP rules engines orchestrate data in the same way—by defining an input, applying 
-    logic, and performing an action on the target. What differs is how they receive their input: <strong>#Batch, #Data List,
-     and #Trigger</strong> use a source object; <strong>#Data Loader</strong> uses a CSV file; and <strong>#Action Button </strong>
-     can be configured to use either no input (global) or the current record (direction-based).</p>
-=======
 <p><strong>#Data Loader</strong> – Similar to #Batch, but takes input from an uploaded CSV instead of a query.</p>
 </li>
-</ul><p>👉 <strong>In short:</strong> All DSP rules engines orchestrate data in the same way—by defining an input, applying logic, and performing an action on the target. What differs is how they receive their input: #<strong>Batch, #Trigger, and #Data List</strong> use a source object; #<strong>Data Loader</strong> uses a CSV file; and #<strong>Action Button</strong> can be configured to use either no input (global) or the current record (direction-based).</p>
->>>>>>> d88e453e
+</ul><p>👉 <strong>In short:</strong> All DSP rules engines orchestrate data in the same way—by defining an input, applying logic, and performing an action on the target. What differs is how they receive their input: #<strong>Batch, #Trigger, and #Data List</strong> use a source object; #<strong>Data Loader</strong> uses a CSV file; and #<strong>Action Button</strong> can be configured to use either no input (global) or the current record (direction-based).</p>