<<<<<<< HEAD
<article><p>
  You can schedule <strong>Batch jobs</strong> by creating
=======
<p>
  You can schedule Batch jobs by creating
>>>>>>> 3191de93
  <strong>Schedule records</strong> associated with a
  <strong>Batch Executable</strong>, <strong>Pipeline</strong>, or a
  <strong>global Apex class</strong> implementing the Batchable or Schedulable
  interface.
</p>
<p>
  Since Salesforce imposes limits on scheduled jobs, using Pipelines to chain
  Batch Executables helps <strong>optimize scheduling resources</strong> and <strong>reduce job
  consumption</strong>.
</p>
<<<<<<< HEAD
</article>
=======

>>>>>>> 3191de93

<img src="assets/image/rules-engines-batch-schedule-batch-jobs/rules-engines-batch-schedule-batch-jobs.jpg" /><|MERGE_RESOLUTION|>--- conflicted
+++ resolved
@@ -1,10 +1,5 @@
-<<<<<<< HEAD
-<article><p>
+<p>
   You can schedule <strong>Batch jobs</strong> by creating
-=======
-<p>
-  You can schedule Batch jobs by creating
->>>>>>> 3191de93
   <strong>Schedule records</strong> associated with a
   <strong>Batch Executable</strong>, <strong>Pipeline</strong>, or a
   <strong>global Apex class</strong> implementing the Batchable or Schedulable
@@ -15,10 +10,6 @@
   Batch Executables helps <strong>optimize scheduling resources</strong> and <strong>reduce job
   consumption</strong>.
 </p>
-<<<<<<< HEAD
-</article>
-=======
 
->>>>>>> 3191de93
 
 <img src="assets/image/rules-engines-batch-schedule-batch-jobs/rules-engines-batch-schedule-batch-jobs.jpg" />