--- conflicted
+++ resolved
@@ -26,13 +26,8 @@
     </p>
     <hr />
     <p>
-<<<<<<< HEAD
-      Using DSP for deployment provides a consistent, scalable, and SDLC-friendly 
-      approach to configuration migration—powered by DSP's native Salesforce-to-Salesforce 
-=======
       Using DSP for deployment provides a <strong>consistent</strong>, <strong>scalable</strong>, and <strong>SDLC-friendly</strong> 
       approach to configuration migration—powered by DSP’s native Salesforce-to-Salesforce 
->>>>>>> 7416dba8
       data management capabilities.
     </p>
 </article>
