<article>
  <p>
    You can simplify a complex batch job by breaking it into smaller, modular
    components using one of the following approaches:
  </p>

  <ul>
    <li>
      <strong>Use Multiple Executables within a Pipeline</strong><br />
      Split the batch logic across multiple <strong>Executables</strong>, each
      handling a specific part of the process, and group them within a
      <strong>Pipeline</strong>. Since
      batching in DSP is <strong>fast</strong> and most of the
      performance cost occurs at the DML operations, this
      approach ensures <strong>efficiency without significant overhead</strong>,
      even when breaking a large job into smaller, modular batches.
    </li>
    <li>
      <strong>Leverage Triggers for Sequential Actions</strong><br />
      If multiple actions can be initiated by a single DML on a primary object,
<<<<<<< HEAD
      consider using <strong>DSP</strong> <strong>Triggers</strong> to orchestrate the sequence.
      <br />
=======
      consider using <strong>DSP Triggers</strong> to orchestrate the sequence.
    
>>>>>>> 8c87c241
      For example:
      <em
        >update the primary object to kick off a chain of automations
        sequentially.</em
      >
    </li>
  </ul>

  <p>
    This modular strategy improves clarity, supports reusability, simplifies
    testing, and makes ongoing maintenance more scalable.
  </p>
</article><|MERGE_RESOLUTION|>--- conflicted
+++ resolved
@@ -18,13 +18,10 @@
     <li>
       <strong>Leverage Triggers for Sequential Actions</strong><br />
       If multiple actions can be initiated by a single DML on a primary object,
-<<<<<<< HEAD
       consider using <strong>DSP</strong> <strong>Triggers</strong> to orchestrate the sequence.
       <br />
-=======
       consider using <strong>DSP Triggers</strong> to orchestrate the sequence.
     
->>>>>>> 8c87c241
       For example:
       <em
         >update the primary object to kick off a chain of automations
