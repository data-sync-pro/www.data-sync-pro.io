--- conflicted
+++ resolved
@@ -1,14 +1,8 @@
 <article>
     <p>
-<<<<<<< HEAD
       The Action step in Data Sync Pro (DSP) defines how 
       processed data is applied to the target object. It comes after <strong>Scoping</strong>, 
       <strong>Match</strong>, and <strong>Mapping</strong>, and determines what operation is performed on each 
-=======
-      The <strong>Action</strong> step in Data Sync Pro (DSP) defines how 
-      <strong>processed data is applied to the target object</strong>. It comes after Scoping, 
-      Match, and Mapping, and determines what operation is performed on each 
->>>>>>> 7416dba8
       target record.
     </p>
     <hr />
