// Import modular styles
@import './styles/layout';
@import './styles/sidebar';
@import './styles/search-overlay';
@import './styles/toc';
@import './styles/responsive';

// Component-specific overrides and adjustments
// The main layout is handled by modular styles

<<<<<<< HEAD
=======
// Recipe page styling
:host-context(body.recipe-page) {
  display: block;
}

// Note: Footer is now allowed to display normally
// Users can scroll to see footer at bottom of page

>>>>>>> 0ea3e763
// Enhanced CSS Variables for theming
:root {
  // Base colors
  --background-color: #ffffff;
  --surface-color: #f8f9fa;
  --background-muted: #e9ecef;
  --text-color: #202124;
  --text-muted: #5f6368;
  --border-color: #e1e5e9;
  --hover-color: #f1f3f4;
  
  // Brand colors - Google Material Design palette
  --primary-color: #1a73e8;
  --primary-light: #4285f4;
  --primary-dark: #1557b0;
  --secondary-color: #34a853;
  --accent-color: #fbbc04;
  
  // Functional colors
  --success-color: #137333;
  --success-bg: #e8f5e8;
  --warning-color: #f57c00;
  --warning-bg: #fef7e0;
  --error-color: #d93025;
  --error-bg: #fce8e6;
  --info-color: #1a73e8;
  --info-bg: #e8f0fe;
  
<<<<<<< HEAD
  // Difficulty level colors
  --difficulty-beginner: #137333;
  --difficulty-beginner-bg: #e8f5e8;
  --difficulty-intermediate: #f57c00;
  --difficulty-intermediate-bg: #fef7e0;
  --difficulty-advanced: #d93025;
  --difficulty-advanced-bg: #fce8e6;
=======
>>>>>>> 0ea3e763
  
  // Interactive states
  --hover-bg: #f1f3f4;
  --active-bg: #e8f0fe;
  --focus-ring: #4285f4;
  --shadow-light: rgba(0, 0, 0, 0.08);
  --shadow-medium: rgba(0, 0, 0, 0.12);
  --shadow-strong: rgba(0, 0, 0, 0.16);
}

// Enhanced dark theme support
@media (prefers-color-scheme: dark) {
  :root {
    // Base colors
    --background-color: #121212;
    --surface-color: #1e1e1e;
    --background-muted: #2d2d2d;
    --text-color: #e8eaed;
    --text-muted: #9aa0a6;
    --border-color: #3c4043;
    --hover-color: #2a2a2a;
    
    // Adjusted brand colors for dark theme
    --primary-color: #4285f4;
    --primary-light: #669df6;
    --primary-dark: #1a73e8;
    --secondary-color: #34a853;
    --accent-color: #fbbc04;
    
    // Dark theme functional colors
    --success-color: #81c995;
    --success-bg: #1e3a1e;
    --warning-color: #fdd663;
    --warning-bg: #2d2111;
    --error-color: #f28b82;
    --error-bg: #3b1612;
    --info-color: #8ab4f8;
    --info-bg: #1a237e;
    
<<<<<<< HEAD
    // Dark theme difficulty colors
    --difficulty-beginner: #81c995;
    --difficulty-beginner-bg: #1e3a1e;
    --difficulty-intermediate: #fdd663;
    --difficulty-intermediate-bg: #2d2111;
    --difficulty-advanced: #f28b82;
    --difficulty-advanced-bg: #3b1612;
=======
>>>>>>> 0ea3e763
    
    // Dark theme interactive states
    --hover-bg: #313235;
    --active-bg: #1e3a8a;
    --focus-ring: #8ab4f8;
    --shadow-light: rgba(0, 0, 0, 0.2);
    --shadow-medium: rgba(0, 0, 0, 0.3);
    --shadow-strong: rgba(0, 0, 0, 0.4);
  }
}<|MERGE_RESOLUTION|>--- conflicted
+++ resolved
@@ -8,8 +8,6 @@
 // Component-specific overrides and adjustments
 // The main layout is handled by modular styles
 
-<<<<<<< HEAD
-=======
 // Recipe page styling
 :host-context(body.recipe-page) {
   display: block;
@@ -18,7 +16,6 @@
 // Note: Footer is now allowed to display normally
 // Users can scroll to see footer at bottom of page
 
->>>>>>> 0ea3e763
 // Enhanced CSS Variables for theming
 :root {
   // Base colors
@@ -47,16 +44,6 @@
   --info-color: #1a73e8;
   --info-bg: #e8f0fe;
   
-<<<<<<< HEAD
-  // Difficulty level colors
-  --difficulty-beginner: #137333;
-  --difficulty-beginner-bg: #e8f5e8;
-  --difficulty-intermediate: #f57c00;
-  --difficulty-intermediate-bg: #fef7e0;
-  --difficulty-advanced: #d93025;
-  --difficulty-advanced-bg: #fce8e6;
-=======
->>>>>>> 0ea3e763
   
   // Interactive states
   --hover-bg: #f1f3f4;
@@ -96,16 +83,6 @@
     --info-color: #8ab4f8;
     --info-bg: #1a237e;
     
-<<<<<<< HEAD
-    // Dark theme difficulty colors
-    --difficulty-beginner: #81c995;
-    --difficulty-beginner-bg: #1e3a1e;
-    --difficulty-intermediate: #fdd663;
-    --difficulty-intermediate-bg: #2d2111;
-    --difficulty-advanced: #f28b82;
-    --difficulty-advanced-bg: #3b1612;
-=======
->>>>>>> 0ea3e763
     
     // Dark theme interactive states
     --hover-bg: #313235;
