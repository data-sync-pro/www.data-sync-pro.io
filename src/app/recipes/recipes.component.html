--- conflicted
+++ resolved
@@ -110,23 +110,6 @@
       </div>
   </aside>
 
-<<<<<<< HEAD
-  <!-- Main Content -->
-  <main class="recipe-main">
-      
-      <!-- Breadcrumb Navigation -->
-      <nav class="breadcrumb-nav" *ngIf="breadcrumbPath.length > 1" aria-label="breadcrumb">
-        <ol class="breadcrumb">
-          <li class="breadcrumb-item" 
-              *ngFor="let crumb of breadcrumbPath; let last = last" 
-              [class.active]="last">
-            <a *ngIf="!last" [routerLink]="crumb.url">{{ crumb.name }}</a>
-            <span *ngIf="last">{{ crumb.name }}</span>
-          </li>
-        </ol>
-      </nav>
-      
-=======
   <!-- Breadcrumb Navigation -->
   <nav class="breadcrumb-nav" *ngIf="breadcrumbPath.length > 1" aria-label="breadcrumb">
     <div class="breadcrumb">
@@ -149,7 +132,6 @@
 
   <!-- Main Content -->
   <main class="recipe-main">
->>>>>>> 0ea3e763
 
       <!-- Loading State -->
       <div *ngIf="ui.isLoading" class="loading-container">
@@ -160,13 +142,8 @@
       <!-- Home View - All Recipes -->
       <div *ngIf="showHome && !ui.isLoading" class="recipe-home">
         <div class="home-header">
-<<<<<<< HEAD
-          <h1>All Recipes</h1>
-        </div>
-=======
           <h2 class="section-title">All Recipes</h2>
          </div>
->>>>>>> 0ea3e763
 
         <!-- Recipe Grid -->
         <div class="recipe-grid" *ngIf="currentRecipes.length > 0">
@@ -256,81 +233,15 @@
          [class.footer-approaching]="ui.tocFooterApproaching">
     
     <div class="toc-content">
-<<<<<<< HEAD
-      <!-- TOC Header -->
-      <div class="toc-header">
-        <div class="toc-title-section">
-          <h3 class="toc-title">{{ showHome ? 'Popular Recipes' : currentTOCTitle }}</h3>
-          <span class="toc-count">{{ tocItemCount }} {{ tocItemCount === 1 ? 'item' : 'items' }}</span>
-        </div>
-        
-        <!-- TOC Pagination Controls -->
-        <div class="toc-pagination-controls" *ngIf="tocPagination.totalPages > 1">
-          <div class="pagination-info">
-            {{ tocPaginationInfo }}
-          </div>
-          <div class="pagination-buttons">
-            <button class="pagination-btn prev-btn" 
-                    (click)="goToPreviousTOCPage()"
-                    [disabled]="!hasPreviousTOCPage"
-                    mat-icon-button
-                    matTooltip="Previous page">
-              <mat-icon>chevron_left</mat-icon>
-            </button>
-            <button class="pagination-btn next-btn" 
-                    (click)="goToNextTOCPage()"
-                    [disabled]="!hasNextTOCPage"
-                    mat-icon-button
-                    matTooltip="Next page">
-              <mat-icon>chevron_right</mat-icon>
-            </button>
-          </div>
-=======
       <!-- TOC Header - Simplified -->
       <div class="toc-header">
         <div class="toc-title-section">
           <h3 class="toc-title">{{ showRecipeDetails ? 'Sections' : 'Recipes' }}</h3>
->>>>>>> 0ea3e763
         </div>
       </div>
       
       <!-- TOC Items List -->
       <div class="toc-list">
-<<<<<<< HEAD
-        <!-- Popular/Trending Recipes for Home -->
-        <div class="toc-item" 
-             *ngFor="let recipe of paginatedTrendingRecipes; let i = index"
-             [class.active]="recipe.id === currentRecipe?.id"
-             (click)="goToRecipe(recipe)">
-          <div class="toc-item-icon">
-            <mat-icon>{{ getCategoryIcon(recipe.category) }}</mat-icon>
-          </div>
-          <div class="toc-item-content">
-            <div class="toc-item-title">{{ recipe.title }}</div>
-            <div class="toc-item-meta">
-              <span class="toc-item-category">{{ recipe.category | titlecase }}</span>
-              <span class="toc-item-difficulty">{{ recipe.difficulty | titlecase }}</span>
-            </div>
-          </div>
-        </div>
-        
-        <!-- Category Recipes -->
-        <div class="toc-item" 
-             *ngFor="let recipe of paginatedCategoryRecipes; let i = index"
-             [class.active]="recipe.id === currentRecipe?.id"
-             (click)="goToRecipe(recipe)">
-          <div class="toc-item-icon">
-            <mat-icon>{{ getCategoryIcon(recipe.category) }}</mat-icon>
-          </div>
-          <div class="toc-item-content">
-            <div class="toc-item-title">{{ recipe.title }}</div>
-            <div class="toc-item-meta">
-              <span class="toc-item-time">{{ getTimeDisplay(recipe.estimatedTime) }}</span>
-              <span class="toc-item-difficulty">{{ recipe.difficulty | titlecase }}</span>
-            </div>
-          </div>
-        </div>
-=======
         <!-- Recipe Detail Simplified TOC Navigation -->
         <ng-container *ngIf="showRecipeDetails">
           <div *ngFor="let tab of recipeTOC.tabs" class="toc-tab-group">
@@ -375,7 +286,6 @@
             </div>
           </div>
         </ng-container>
->>>>>>> 0ea3e763
       </div>
     </div>
   </aside>
@@ -412,11 +322,7 @@
   
   <div class="mobile-toc-content">
     <div class="mobile-toc-header">
-<<<<<<< HEAD
-      <h3>{{ showHome ? 'Popular Recipes' : currentTOCTitle }}</h3>
-=======
       <h3>{{ showRecipeDetails ? 'Sections' : 'Recipes' }}</h3>
->>>>>>> 0ea3e763
       <button class="mobile-toc-close" 
               (click)="closeMobileTOC()"
               mat-icon-button>
@@ -425,24 +331,6 @@
     </div>
     
     <div class="mobile-toc-list">
-<<<<<<< HEAD
-      <!-- Same content as desktop TOC -->
-      <div class="toc-item" 
-           *ngFor="let recipe of (showHome ? paginatedTrendingRecipes : paginatedCategoryRecipes)"
-           [class.active]="recipe.id === currentRecipe?.id"
-           (click)="goToRecipe(recipe); closeMobileTOC()">
-        <div class="toc-item-icon">
-          <mat-icon>{{ getCategoryIcon(recipe.category) }}</mat-icon>
-        </div>
-        <div class="toc-item-content">
-          <div class="toc-item-title">{{ recipe.title }}</div>
-          <div class="toc-item-meta">
-            <span class="toc-item-category">{{ recipe.category | titlecase }}</span>
-            <span class="toc-item-difficulty">{{ recipe.difficulty | titlecase }}</span>
-          </div>
-        </div>
-      </div>
-=======
       <!-- Recipe Detail Simplified TOC Navigation (Mobile) -->
       <ng-container *ngIf="showRecipeDetails">
         <div *ngFor="let tab of recipeTOC.tabs" class="toc-tab-group">
@@ -487,7 +375,6 @@
           </div>
         </div>
       </ng-container>
->>>>>>> 0ea3e763
     </div>
   </div>
 </aside>
