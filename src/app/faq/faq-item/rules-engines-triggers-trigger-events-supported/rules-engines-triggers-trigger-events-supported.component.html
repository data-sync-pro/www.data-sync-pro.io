--- conflicted
+++ resolved
@@ -1,21 +1,3 @@
-<<<<<<< HEAD
-<section>
-    <p>
-      DSP supports all standard Salesforce trigger events: <strong>Before Insert</strong>, 
-      <strong>After Insert</strong>, <strong>Before Update</strong>, 
-      <strong>After Update</strong>, <strong>Before Delete</strong>, 
-      <strong>After Delete</strong>, and <strong>After Undelete</strong>.
-    </p>
-    <p>
-      <strong>How to Implement DSP Triggers?</strong><br />
-      Include all necessary events in your Apex Trigger and call 
-      <code>pushtopics.TriggerServices.execute();</code>. This allows you to control 
-      each trigger event within the Executable record.
-    </p>
-  </section>
-  
-  <img src="../../../../assets/image/rules-engines-triggers-trigger-events-supported/rules-engines-triggers-trigger-events-supported.jpg" />
-=======
 <article>
   <p>
     DSP supports all standard Salesforce trigger events:
@@ -35,4 +17,5 @@
     control each trigger event within the Executable record.
   </p>
 </article>
->>>>>>> e252d5e6
+
+<img src="../../../../assets/image/rules-engines-triggers-trigger-events-supported/rules-engines-triggers-trigger-events-supported.jpg" />