<article>
    <p>
      The "Unmapped Source Fields" button identifies source fields that 
      are not yet mapped to any target field. It provides a quick way to 
      review and ensure all necessary fields are considered for mapping.
    </p>
<<<<<<< HEAD
  </section>
  
  <img src="../../../../assets/image/process-steps-mapping-unmapped-source-fields-button/process-steps-mapping-unmapped-source-fields-button.jpg" />
=======
  </article>
  
>>>>>>> e252d5e6
<|MERGE_RESOLUTION|>--- conflicted
+++ resolved
@@ -4,11 +4,6 @@
       are not yet mapped to any target field. It provides a quick way to 
       review and ensure all necessary fields are considered for mapping.
     </p>
-<<<<<<< HEAD
-  </section>
-  
-  <img src="../../../../assets/image/process-steps-mapping-unmapped-source-fields-button/process-steps-mapping-unmapped-source-fields-button.jpg" />
-=======
   </article>
   
->>>>>>> e252d5e6
+  <img src="../../../../assets/image/process-steps-mapping-unmapped-source-fields-button/process-steps-mapping-unmapped-source-fields-button.jpg" />