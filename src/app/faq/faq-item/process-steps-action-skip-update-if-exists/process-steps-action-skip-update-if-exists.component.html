<article>
    <p>
      Yes, enable the <strong>"Skip Fields If Target Value Exists?"</strong> option. 
      This ensures that target fields with existing values remain unchanged 
      during the update process.
    </p>
<<<<<<< HEAD
  </section>
  
  <img src="../../../../assets/image/process-steps-action-skip-update-if-exists/process-steps-action-skip-update-if-exists.jpg" >
=======
  </article>
  
>>>>>>> e252d5e6
<|MERGE_RESOLUTION|>--- conflicted
+++ resolved
@@ -4,11 +4,6 @@
       This ensures that target fields with existing values remain unchanged 
       during the update process.
     </p>
-<<<<<<< HEAD
-  </section>
-  
-  <img src="../../../../assets/image/process-steps-action-skip-update-if-exists/process-steps-action-skip-update-if-exists.jpg" >
-=======
   </article>
   
->>>>>>> e252d5e6
+  <img src="../../../../assets/image/process-steps-action-skip-update-if-exists/process-steps-action-skip-update-if-exists.jpg" >