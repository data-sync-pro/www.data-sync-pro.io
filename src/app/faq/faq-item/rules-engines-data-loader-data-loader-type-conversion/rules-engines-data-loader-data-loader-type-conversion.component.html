--- conflicted
+++ resolved
@@ -6,11 +6,6 @@
       DSP then attempts to automatically convert string values into the appropriate 
       data types for the assigned fields.
     </p>
-<<<<<<< HEAD
-  </section>
-  
-  <img src="../../../../assets/image/rules-engines-data-loader-data-loader-type-conversion/rules-engines-data-loader-data-loader-type-conversion.jpg" >
-=======
   </article>
   
->>>>>>> e252d5e6
+  <img src="../../../../assets/image/rules-engines-data-loader-data-loader-type-conversion/rules-engines-data-loader-data-loader-type-conversion.jpg" >