<article>
    <p>
      To prevent duplicate records when inserting new data, set a 
      <strong>Target Matching Field</strong> in the Match step. This ensures 
      DSP checks for existing records before performing an Insert. If a 
      matching record is found, DSP will skip the Insert action.
    </p>
    <br />
    <p>
      Additionally, you can refine matching criteria using 
      <strong>Additional Target Matching Criteria</strong> and apply 
      transformations like <code>VLOOKUP</code> to match across 
      multiple fields.
    </p>
<<<<<<< HEAD
  </section>
  
  <img src="../../../../assets/image/process-steps-action-avoid-duplicates/process-steps-action-avoid-duplicates.jpg" />
=======
  </article>
  
>>>>>>> e252d5e6
<|MERGE_RESOLUTION|>--- conflicted
+++ resolved
@@ -12,11 +12,6 @@
       transformations like <code>VLOOKUP</code> to match across 
       multiple fields.
     </p>
-<<<<<<< HEAD
-  </section>
-  
-  <img src="../../../../assets/image/process-steps-action-avoid-duplicates/process-steps-action-avoid-duplicates.jpg" />
-=======
   </article>
   
->>>>>>> e252d5e6
+  <img src="../../../../assets/image/process-steps-action-avoid-duplicates/process-steps-action-avoid-duplicates.jpg" />