<section>
  <p>
    <strong>Query Manager (Q)</strong> is a Lightning Web Component (LWC) in
    Data Sync Pro that enhances how users build, execute, and interact with SOQL
    queries in Salesforce. Designed for
    <strong>architects, admins, developers, and business users alike</strong>,
    it provides a structured, interactive interface that enables fast, accurate,
    and consistent data exploration and management across orgs.
  </p>
  <hr />
<<<<<<< HEAD
  <h3>🔑 <strong>Key Capabilities</strong></h3>
=======
  <h3><strong>Key Capabilities</strong></h3>
>>>>>>> 2e61c496
  <ul>
    <li>
      <strong>SOQL Builder</strong> – Build queries with ease using a guided
      interface and smart autocomplete, minimizing errors and simplifying logic
      creation.
    </li>
    <li>
      <strong>Advanced Data Interaction</strong> – Access inline editing, mass
      update/delete, record creation, cloning, pagination, column filtering, and
      data export—directly from the query results.
    </li>
    <li>
      <strong>Manage Reusable Queries</strong> – Save, organize, and reuse
      queries for consistent workflows and efficient collaboration.
    </li>
    <li>
      <strong>Query Decomposer</strong> – Automatically breaks down raw SOQL
      into structured parts like <strong>SELECT</strong>,
      <strong>WHERE</strong>, <strong>ORDER BY</strong>, and
      <strong>GROUP BY</strong>, making complex queries easier to understand and
      adjust.
    </li>
    <li>
      <strong>Dynamic Filters</strong> – Apply user- and record-based filters to
      generate context-aware, personalized data views.
    </li>
    <li>
      <strong>Seamless Lightning Integration</strong> – Q works with DSP
      Executables to define powerful <strong>Actionable Data Lists</strong> that
      can be embedded into Lightning Pages for business operations and real-time
      interaction.
    </li>
  </ul>
</section><|MERGE_RESOLUTION|>--- conflicted
+++ resolved
@@ -8,11 +8,7 @@
     and consistent data exploration and management across orgs.
   </p>
   <hr />
-<<<<<<< HEAD
-  <h3>🔑 <strong>Key Capabilities</strong></h3>
-=======
   <h3><strong>Key Capabilities</strong></h3>
->>>>>>> 2e61c496
   <ul>
     <li>
       <strong>SOQL Builder</strong> – Build queries with ease using a guided
