<article>
  <p>
      Yes, enable the <strong>"Skip Null Value Fields?"</strong> option. 
      This prevents updating target fields when the transformed value is 
      blank or NULL.
    </p>
<<<<<<< HEAD
  </section>
  
  <img src="../../../../assets/image/process-steps-action-skip-update-if-blank/process-steps-action-skip-update-if-blank.jpg" >
=======
  </article>
  
>>>>>>> e252d5e6
<|MERGE_RESOLUTION|>--- conflicted
+++ resolved
@@ -4,11 +4,6 @@
       This prevents updating target fields when the transformed value is 
       blank or NULL.
     </p>
-<<<<<<< HEAD
-  </section>
-  
-  <img src="../../../../assets/image/process-steps-action-skip-update-if-blank/process-steps-action-skip-update-if-blank.jpg" >
-=======
   </article>
   
->>>>>>> e252d5e6
+  <img src="../../../../assets/image/process-steps-action-skip-update-if-blank/process-steps-action-skip-update-if-blank.jpg" >