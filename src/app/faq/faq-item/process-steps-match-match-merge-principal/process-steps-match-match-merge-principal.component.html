--- conflicted
+++ resolved
@@ -5,13 +5,8 @@
       the <strong>principal (master) record</strong> among the matched records. 
       This is the record that will be retained after the merge, while the 
       others are marked for deletion.
-<<<<<<< HEAD
-    </p>
-    <h3>🔍 <strong>Available Selection Rules:</strong></h3>
-=======
     </p><br />
     <h3> <strong>Available Selection Rules:</strong></h3>
->>>>>>> 2e61c496
     <ul>
       <li>
         <strong>Most Complete</strong> – Chooses the record with the highest 
