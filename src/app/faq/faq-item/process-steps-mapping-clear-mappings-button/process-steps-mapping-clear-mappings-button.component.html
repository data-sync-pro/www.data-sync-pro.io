--- conflicted
+++ resolved
@@ -4,11 +4,6 @@
       for the Target Matching Field. Click "Save" to confirm and apply 
       the changes.
     </p>
-<<<<<<< HEAD
-  </section>
-  
-  <img src="../../../../assets/image/process-steps-mapping-clear-mappings-button/process-steps-mapping-clear-mappings-button.jpg" />
-=======
   </article>
   
->>>>>>> e252d5e6
+  <img src="../../../../assets/image/process-steps-mapping-clear-mappings-button/process-steps-mapping-clear-mappings-button.jpg" />