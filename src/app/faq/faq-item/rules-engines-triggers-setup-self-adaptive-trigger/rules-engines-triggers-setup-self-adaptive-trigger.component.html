<article>
    <p>
      On a "Current =&gt; Current" Direction record or a Pipeline with 
      a Template Direction set to "Current =&gt; Current", click 
      <strong>New Executable</strong>. 
    </p>  

    <img src="../../../../assets/image/rules-engines-triggers-setup-self-adaptive-trigger/rules-engines-triggers-setup-self-adaptive-trigger.jpg" />

    <p> 
      Select the <strong>same</strong> object as both the 
    <strong>source and target</strong>, use the <strong>"Id"</strong> field for matching, and choose either 
  <strong>"Update" or "Upsert"</strong> as the action. <strong>Disable "Batchable"</strong>, then 
      create the Executable.
    </p>
<<<<<<< HEAD

    <img src="../../../../assets/image/rules-engines-triggers-setup-self-adaptive-trigger/rules-engines-triggers-setup-self-adaptive-trigger1.jpg" />

=======
    <br />
>>>>>>> e252d5e6
    <p>
      Once created, navigate to the <strong>Triggers</strong> tab to configure 
      the detailed logic for the Self-Adaptive Trigger.
    </p>
<<<<<<< HEAD
  </section>
  
    <img src="../../../../assets/image/rules-engines-triggers-setup-self-adaptive-trigger/rules-engines-triggers-setup-self-adaptive-trigger2.jpg" />
=======
  </article>
  
>>>>>>> e252d5e6
<|MERGE_RESOLUTION|>--- conflicted
+++ resolved
@@ -13,22 +13,14 @@
   <strong>"Update" or "Upsert"</strong> as the action. <strong>Disable "Batchable"</strong>, then 
       create the Executable.
     </p>
-<<<<<<< HEAD
 
     <img src="../../../../assets/image/rules-engines-triggers-setup-self-adaptive-trigger/rules-engines-triggers-setup-self-adaptive-trigger1.jpg" />
 
-=======
     <br />
->>>>>>> e252d5e6
     <p>
       Once created, navigate to the <strong>Triggers</strong> tab to configure 
       the detailed logic for the Self-Adaptive Trigger.
     </p>
-<<<<<<< HEAD
-  </section>
-  
-    <img src="../../../../assets/image/rules-engines-triggers-setup-self-adaptive-trigger/rules-engines-triggers-setup-self-adaptive-trigger2.jpg" />
-=======
   </article>
   
->>>>>>> e252d5e6
+    <img src="../../../../assets/image/rules-engines-triggers-setup-self-adaptive-trigger/rules-engines-triggers-setup-self-adaptive-trigger2.jpg" />