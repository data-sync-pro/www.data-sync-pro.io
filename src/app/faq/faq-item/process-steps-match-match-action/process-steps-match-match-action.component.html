<section>
<<<<<<< HEAD
    <p>
      <strong>Match</strong> is a key step in DSP that identifies corresponding 
      records between the source and target datasets to determine how actions 
      should be applied. It is used in <strong>Insert, Update, Upsert, Merge, 
      Delete, and Undelete</strong> operations to ensure that records are 
      processed correctly.
    </p>
    <h3>How Match Works</h3>
    <ul>
      <li>
        <strong>Determines Record Matching —</strong>
        Identifies whether a source record has a corresponding record in the target
        object based on the <strong>Target Matching Field</strong>.
      </li>
  
      <li>
        <strong>Insert Logic —</strong>
        If a <strong>Target Matching Field</strong> is provided, DSP inserts a record
        <em>only if no match is found</em> in the target.  
        If <em>no Target Matching Field</em> is specified, DSP performs an
        <strong>Insert</strong> without any match check.
      </li>
  
      <li>
        <strong>Supports Multi-Field Matching —</strong>
        DSP allows one <strong>Target Matching Field</strong> but lets you achieve
        <strong>multi-field matching</strong> by assigning a transformation (e.g.,
        <code>VLOOKUP</code>) to that field.
      </li>
  
      <li>
        <strong>Sorting & Selection —</strong>
        You can sort matched records and choose whether actions apply to the
        <em>first matched record</em>
        (via the <strong>Principal Matched Record Selection Rule</strong>) or to
        <em>all matched records</em>.
      </li>
  
      <li>
        <strong>Merge-Specific Matching —</strong>
        During a <strong>Merge</strong>, the <strong>Principal Matched Record</strong>
        becomes the <strong>Master Record</strong>, ensuring duplicates consolidate
        correctly.
      </li>
    </ul>
    <p>
      📌 <strong>Matching</strong> ensures accurate data operations by identifying 
      target records before applying any action, reducing duplication and 
      enhancing data integrity.
    </p>
  </section>
  
=======
  <p>
    <strong>Match</strong> is a key step in DSP that identifies corresponding
    records between the source and target datasets to determine how actions
    should be applied. It is used in
    <strong>Insert, Update, Upsert, Merge, Delete, and Undelete</strong>
    operations to ensure that records are processed correctly.
  </p><br/>
  <p>
    <strong>How Match Works:</strong>
  </p>
  <ul>
    <li>
      <strong>Determines Record Matching</strong> – Identifies whether a source
      record has a corresponding record in the target object based on the
      <strong>Target Matching Field</strong>.
    </li>
    <li>
      <strong>Insert Logic</strong> – If a
      <strong>Target Matching Field</strong> is provided, DSP inserts a record
      <em>only if no match is found</em> in the target. If
      <em>no Target Matching Field is specified</em>, DSP performs an
      <strong>Insert</strong> without checking for existing records.
    </li>
    <li>
      <strong>Supports Mult-Fields Matching</strong> – DSP allows one
      <strong>Target Matching Field</strong> but supports
      <strong>multi-field matching</strong> using transformations like
      <code>VLOOKUP</code> assigned to the
      <strong>Target Matching Field</strong>.
    </li>
    <li>
      <strong>Sorting &amp; Selection</strong> – Enables sorting of matched
      records and choosing whether to apply actions to the
      <em>first matched record</em> (using the
      <strong>Principal Matched Record Selection Rule</strong>) or
      <em>all matched records</em>.
    </li>
    <li>
      <strong>Merge-Specific Matching</strong> – In
      <strong>Merge</strong> operations, the
      <strong>Principal Matched Record</strong> is treated as the
      <strong>Master Record</strong>, ensuring proper consolidation of duplicate
      records.
    </li>
  </ul>
  <p>
    📌 <strong>Matching</strong> ensures accurate data operations by identifying
    target records before applying any action, reducing duplication and
    enhancing data integrity.
  </p>
</section>
>>>>>>> 2e61c496
<|MERGE_RESOLUTION|>--- conflicted
+++ resolved
@@ -1,58 +1,4 @@
 <section>
-<<<<<<< HEAD
-    <p>
-      <strong>Match</strong> is a key step in DSP that identifies corresponding 
-      records between the source and target datasets to determine how actions 
-      should be applied. It is used in <strong>Insert, Update, Upsert, Merge, 
-      Delete, and Undelete</strong> operations to ensure that records are 
-      processed correctly.
-    </p>
-    <h3>How Match Works</h3>
-    <ul>
-      <li>
-        <strong>Determines Record Matching —</strong>
-        Identifies whether a source record has a corresponding record in the target
-        object based on the <strong>Target Matching Field</strong>.
-      </li>
-  
-      <li>
-        <strong>Insert Logic —</strong>
-        If a <strong>Target Matching Field</strong> is provided, DSP inserts a record
-        <em>only if no match is found</em> in the target.  
-        If <em>no Target Matching Field</em> is specified, DSP performs an
-        <strong>Insert</strong> without any match check.
-      </li>
-  
-      <li>
-        <strong>Supports Multi-Field Matching —</strong>
-        DSP allows one <strong>Target Matching Field</strong> but lets you achieve
-        <strong>multi-field matching</strong> by assigning a transformation (e.g.,
-        <code>VLOOKUP</code>) to that field.
-      </li>
-  
-      <li>
-        <strong>Sorting & Selection —</strong>
-        You can sort matched records and choose whether actions apply to the
-        <em>first matched record</em>
-        (via the <strong>Principal Matched Record Selection Rule</strong>) or to
-        <em>all matched records</em>.
-      </li>
-  
-      <li>
-        <strong>Merge-Specific Matching —</strong>
-        During a <strong>Merge</strong>, the <strong>Principal Matched Record</strong>
-        becomes the <strong>Master Record</strong>, ensuring duplicates consolidate
-        correctly.
-      </li>
-    </ul>
-    <p>
-      📌 <strong>Matching</strong> ensures accurate data operations by identifying 
-      target records before applying any action, reducing duplication and 
-      enhancing data integrity.
-    </p>
-  </section>
-  
-=======
   <p>
     <strong>Match</strong> is a key step in DSP that identifies corresponding
     records between the source and target datasets to determine how actions
@@ -103,5 +49,4 @@
     target records before applying any action, reducing duplication and
     enhancing data integrity.
   </p>
-</section>
->>>>>>> 2e61c496
+</section>