<section>
    <p>
      <strong>Mapping</strong> in Data Sync Pro (DSP) defines how values 
      are assigned to target fields before execution. Through an intuitive, 
      no-code interface, users can apply <strong>powerful, formula-based 
      transformations</strong> to clean, enrich, and structure data at 
      scale—ensuring accuracy and consistency across operations.
    </p>
    <hr />
<<<<<<< HEAD
    <h3>🔑 <strong>Key Capabilities:</strong></h3>
=======
    <h3><strong>Key Capabilities:</strong></h3>
>>>>>>> 2e61c496
    <ul>
      <li>
        <strong>Powerful &amp; Bulkified Transformation</strong><br />
        Apply bulkified formulas using DSP’s <strong>rich function library</strong> 
        with support for referencing <strong>source fields</strong> (including 
        relational fields), <strong>static values</strong>, <strong>Variables</strong> 
        (reusable formula definitions), and optional <strong>custom Apex classes</strong>.
      </li>
      <li>
        <strong>Relationship-Aware Assignments</strong><br />
        Easily handle data relationships with support for <strong>Record Type 
        mapping via Developer Name</strong>, <strong>External ID references</strong>, 
        and <strong>VLOOKUP-based lookups</strong>.
      </li>
      <li>
        <strong>Autocomplete &amp; Validation</strong><br />
        Benefit from <strong>real-time autocomplete hints</strong> and 
        <strong>formula validation on save</strong>, improving accuracy and ease of use.
      </li>
      <li>
        <strong>Single-Record Simplicity, Bulk Execution</strong><br />
        Define mappings as if configuring a single record—
        <strong>DSP automatically applies them at scale</strong>, handling large 
        volumes with optimized, bulkified execution.
      </li>
    </ul>
    <p>
      📌 Mapping provides a scalable, low-code transformation layer that 
      balances power, flexibility, and simplicity—enabling precise control 
      over how data is prepared before it reaches its destination.
    </p>
  </section>
  <|MERGE_RESOLUTION|>--- conflicted
+++ resolved
@@ -7,11 +7,7 @@
       scale—ensuring accuracy and consistency across operations.
     </p>
     <hr />
-<<<<<<< HEAD
-    <h3>🔑 <strong>Key Capabilities:</strong></h3>
-=======
     <h3><strong>Key Capabilities:</strong></h3>
->>>>>>> 2e61c496
     <ul>
       <li>
         <strong>Powerful &amp; Bulkified Transformation</strong><br />
