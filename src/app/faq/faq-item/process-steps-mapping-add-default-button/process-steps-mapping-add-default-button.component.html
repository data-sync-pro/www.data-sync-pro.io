--- conflicted
+++ resolved
@@ -7,11 +7,6 @@
     <p>
       After auto-mapping, click "Save" to apply the suggested mappings.
     </p>
-<<<<<<< HEAD
-  </section>
-  
-  <img src="../../../../assets/image/process-steps-mapping-add-default-button/process-steps-mapping-add-default-button.jpg" />
-=======
   </article>
   
->>>>>>> e252d5e6
+  <img src="../../../../assets/image/process-steps-mapping-add-default-button/process-steps-mapping-add-default-button.jpg" />