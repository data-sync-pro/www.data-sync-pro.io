<article>
    <p>
      To grant users access to a <strong>Data Loader</strong>:
    </p>
    <ul>
      <li>
        Assign the <strong>"DSP: Data Sync Pro App User"</strong> permission set, 
        which provides the necessary access to execute a <strong>Batch</strong> or 
        <strong>Data Loader</strong>, including create access to Execution-related objects. 
        Additionally, ensure the <strong>Executable record</strong> defining the Data Loader 
        is shared with the user through record sharing or sharing rules.
      </li>
      <li>
        Alternatively, assign the <strong>"DSP: Data Sync Pro Administrator"</strong> 
        permission set, which grants full access to all DSP functionalities, including Data Loaders.
      </li>
    </ul>
<<<<<<< HEAD
  </section>
  
  <img src="../../../../assets/image/rules-engines-data-loader-data-loader-access/rules-engines-data-loader-data-loader-access.jpg" >
=======
  </article>
  
>>>>>>> e252d5e6
<|MERGE_RESOLUTION|>--- conflicted
+++ resolved
@@ -15,11 +15,6 @@
         permission set, which grants full access to all DSP functionalities, including Data Loaders.
       </li>
     </ul>
-<<<<<<< HEAD
-  </section>
-  
-  <img src="../../../../assets/image/rules-engines-data-loader-data-loader-access/rules-engines-data-loader-data-loader-access.jpg" >
-=======
   </article>
   
->>>>>>> e252d5e6
+  <img src="../../../../assets/image/rules-engines-data-loader-data-loader-access/rules-engines-data-loader-data-loader-access.jpg" >