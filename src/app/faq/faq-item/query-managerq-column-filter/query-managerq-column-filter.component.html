<section>
    <p>
      A Column Filter in Query Manager (Q)
      lets users <strong>filter records directly</strong> within the <em>query results</em>, 
      based on fields selected in the SOQL query.
    </p>
<<<<<<< HEAD
    <h3>🔎 <strong>Key Features</strong></h3>
=======
    <h3><strong>Key Features:</strong></h3>
>>>>>>> 2e61c496
    <ul>
      <li>
        <strong>Automatic Filter Rendering</strong> – DSP automatically shows 
        a Column Filter for fields in the SELECT clause.
      </li>
      <li>
        <strong>Smart Default Selection</strong> – The default filtering column 
        is chosen based on the first picklist field, then checkbox, then any 
        other filterable field.
      </li>
      <li>
        <strong>Data-Type Aware Filters</strong> – Filtering options are tailored 
        to field types: picklist, checkbox, date, text, and number.
      </li>
      <li>
        <strong>Intuitive User Experience</strong> – Filters are applied directly 
        in the UI without modifying the actual query.
      </li>
    </ul>
    <p>
      📌 Column Filters are <strong>enabled by default</strong> in Executable Data 
      Lists and can be <strong>customized</strong> or <strong>disabled</strong> as needed.
    </p>
  </section>
  <|MERGE_RESOLUTION|>--- conflicted
+++ resolved
@@ -4,11 +4,7 @@
       lets users <strong>filter records directly</strong> within the <em>query results</em>, 
       based on fields selected in the SOQL query.
     </p>
-<<<<<<< HEAD
-    <h3>🔎 <strong>Key Features</strong></h3>
-=======
     <h3><strong>Key Features:</strong></h3>
->>>>>>> 2e61c496
     <ul>
       <li>
         <strong>Automatic Filter Rendering</strong> – DSP automatically shows 
