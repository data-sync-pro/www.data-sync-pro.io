--- conflicted
+++ resolved
@@ -118,29 +118,8 @@
           </ng-container>
         </nav>
 
-<<<<<<< HEAD
-        <mat-accordion>
-          <mat-expansion-panel
-            class="faq-panel"
-            *ngFor="let item of filteredFAQ"
-            (opened)="onFaqOpened(item)"
-          >
-            <mat-expansion-panel-header>
-              <mat-panel-title class="faq-title">
-                {{ item.question }}
-              </mat-panel-title>
-            </mat-expansion-panel-header>
-            <ng-container
-              *ngComponentOutlet="
-                FaqComponentRegistry[toRegistryKey(item.answer)]
-              "
-            ></ng-container>
-          </mat-expansion-panel>
-        </mat-accordion>
-=======
       <mat-accordion>
         <mat-expansion-panel
-          class="faq-panel"  
           *ngFor="let item of filteredFAQ"
           (opened)="onFaqOpened(item)"
         >
@@ -156,7 +135,6 @@
           ></ng-container>
         </mat-expansion-panel>
       </mat-accordion>
->>>>>>> 091a2078
 
         <div class="no-results" *ngIf="filteredFAQ.length === 0">
           No FAQs found. Try a different search or reset the filters.
