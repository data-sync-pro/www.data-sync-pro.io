<div class="faq-container">
  <div class="faq-search">
    <div class="search-wrapper">
      <input
        #faqSearchBox
        id="faqSearchInput"
        type="text"
        placeholder="Search FAQs..."
        (focus)="openSearchOverlay()"
        role="combobox"
      />

      <span
        class="shortcut-hint shortcut-clickable"
        (click)="isSearchOpen = true"
        >/</span
      >
    </div>
  </div>

  <div class="faq-layout">
    <!-- <aside class="faq-sidebar">
      <h3 class="sidebar-title">Categories</h3>
      <ul class="category-list">
        <li
          class="category-item"
          [class.active]="!currentCategory"
          (click)="clearCategory()"
        >
          All
        </li>

        <li
          *ngFor="let cat of categories"
          class="category-item"
          [class.active]="cat === currentCategory"
          (click)="pickCategory(cat)"
        >
          {{ cat }}
        </li>
      </ul>

      <div
        class="subcategory-container"
        *ngIf="currentCategory && subCategories[currentCategory]?.length"
      >
        <h4 class="sidebar-title">Subcategories</h4>
        <ul class="subcategory-list">
          <li
            *ngFor="let subCat of subCategories[currentCategory]"
            class="subcategory-item"
            [class.active]="subCat === currentSubCategory"
            (click)="pickSubCategory(subCat)"
          >
            {{ subCat }}
          </li>
        </ul>
      </div>
    </aside> -->

    <main class="faq-main">
<<<<<<< HEAD
      <nav class="breadcrumb" *ngIf="currentCategory || currentSubCategory">
        <span
          class="breadcrumb-link"
          (click)="clearCategory()"
          [class.clickable]="currentCategory || currentSubCategory"
        >
          Home
        </span>
        <ng-container *ngIf="currentCategory">
          <span class="breadcrumb-separator">/</span>
          <span
            class="breadcrumb-link"
            (click)="pickCategory(currentCategory)"
            [class.clickable]="true"
=======
      <app-faq-home *ngIf="showHome" (selectedTrending)="handleTrendingSelect($event)" ></app-faq-home>
      <div *ngIf="showHome" class="all-faqs">
        <h2 class="section-title">All FAQs</h2>
        <mat-accordion>
          <mat-expansion-panel
            *ngFor="let item of allFaqList"
            (opened)="onFaqOpened(item)"
>>>>>>> b41d5f08
          >
            <mat-expansion-panel-header>
              <mat-panel-title class="faq-title">
                {{ item.question }}
              </mat-panel-title>
            </mat-expansion-panel-header>
            <ng-container
              *ngComponentOutlet="
                FaqComponentRegistry[toRegistryKey(item.answer)]
              "
            ></ng-container>
          </mat-expansion-panel>
        </mat-accordion>
      </div>
      <div *ngIf="showHome" class="need-more-help">
        <h2 class="section-title">Need more help?</h2>
        <p class="help-text">
          Contact us at
          <a class="help-text-link" href="mailto:hello&#64;data-sync-pro.io">hello&#64;data-sync-pro.io</a>
        </p>
      </div>
      <ng-container *ngIf="!showHome">
        <nav class="breadcrumb" *ngIf="currentCategory || currentSubCategory">
          <span
            class="breadcrumb-link"
            (click)="clearCategory()"
            [class.clickable]="currentCategory || currentSubCategory"
          >
          FAQ Home
          </span>
          <ng-container *ngIf="currentCategory">
            <span class="breadcrumb-separator">/</span>
            <span
              class="breadcrumb-link"
              (click)="pickCategory(currentCategory)"
              [class.clickable]="true"
            >
              {{ currentCategory }}
            </span>
          </ng-container>
          <ng-container *ngIf="currentSubCategory">
            <span class="breadcrumb-separator">/</span>
            <span
              class="breadcrumb-link"
              (click)="pickSubCategory(currentSubCategory)"
              [class.clickable]="true"
            >
              {{ currentSubCategory }}
            </span>
          </ng-container>
        </nav>

<<<<<<< HEAD
      <mat-accordion>
        <mat-expansion-panel
          class="faq-panel"  
          *ngFor="let item of filteredFAQ"
          (opened)="onFaqOpened(item)"
        >
          <mat-expansion-panel-header>
            <mat-panel-title class="faq-title">
              {{ item.question }}
            </mat-panel-title>
          </mat-expansion-panel-header>
          <ng-container
            *ngComponentOutlet="
              FaqComponentRegistry[toRegistryKey(item.answer)]
            "
          ></ng-container>
        </mat-expansion-panel>
      </mat-accordion>
=======
        <mat-accordion>
          <mat-expansion-panel
            *ngFor="let item of filteredFAQ"
            (opened)="onFaqOpened(item)"
          >
            <mat-expansion-panel-header>
              <mat-panel-title class="faq-title">
                {{ item.question }}
              </mat-panel-title>
            </mat-expansion-panel-header>
            <ng-container
              *ngComponentOutlet="
                FaqComponentRegistry[toRegistryKey(item.answer)]
              "
            ></ng-container>
          </mat-expansion-panel>
        </mat-accordion>
>>>>>>> b41d5f08

        <div class="no-results" *ngIf="filteredFAQ.length === 0">
          No FAQs found. Try a different search or reset the filters.
        </div>
      </ng-container>
    </main>
  </div>
  <app-search-overlay
    *ngIf="isSearchOpen"
    [isOpen]="isSearchOpen"
    (closed)="isSearchOpen = false"
    (selectedResult)="handleSearchSelect($event)"
  ></app-search-overlay>
</div><|MERGE_RESOLUTION|>--- conflicted
+++ resolved
@@ -59,22 +59,6 @@
     </aside> -->
 
     <main class="faq-main">
-<<<<<<< HEAD
-      <nav class="breadcrumb" *ngIf="currentCategory || currentSubCategory">
-        <span
-          class="breadcrumb-link"
-          (click)="clearCategory()"
-          [class.clickable]="currentCategory || currentSubCategory"
-        >
-          Home
-        </span>
-        <ng-container *ngIf="currentCategory">
-          <span class="breadcrumb-separator">/</span>
-          <span
-            class="breadcrumb-link"
-            (click)="pickCategory(currentCategory)"
-            [class.clickable]="true"
-=======
       <app-faq-home *ngIf="showHome" (selectedTrending)="handleTrendingSelect($event)" ></app-faq-home>
       <div *ngIf="showHome" class="all-faqs">
         <h2 class="section-title">All FAQs</h2>
@@ -82,7 +66,6 @@
           <mat-expansion-panel
             *ngFor="let item of allFaqList"
             (opened)="onFaqOpened(item)"
->>>>>>> b41d5f08
           >
             <mat-expansion-panel-header>
               <mat-panel-title class="faq-title">
@@ -135,7 +118,6 @@
           </ng-container>
         </nav>
 
-<<<<<<< HEAD
       <mat-accordion>
         <mat-expansion-panel
           class="faq-panel"  
@@ -154,25 +136,6 @@
           ></ng-container>
         </mat-expansion-panel>
       </mat-accordion>
-=======
-        <mat-accordion>
-          <mat-expansion-panel
-            *ngFor="let item of filteredFAQ"
-            (opened)="onFaqOpened(item)"
-          >
-            <mat-expansion-panel-header>
-              <mat-panel-title class="faq-title">
-                {{ item.question }}
-              </mat-panel-title>
-            </mat-expansion-panel-header>
-            <ng-container
-              *ngComponentOutlet="
-                FaqComponentRegistry[toRegistryKey(item.answer)]
-              "
-            ></ng-container>
-          </mat-expansion-panel>
-        </mat-accordion>
->>>>>>> b41d5f08
 
         <div class="no-results" *ngIf="filteredFAQ.length === 0">
           No FAQs found. Try a different search or reset the filters.
