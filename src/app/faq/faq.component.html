<div class="faq-container">
  <div class="faq-search">
    <div class="search-wrapper">
      <input
        #faqSearchBox
        id="faqSearchInput"
        type="text"
        placeholder="Search FAQs..."
        (focus)="openSearchOverlay()"
        role="combobox"
      />

      <span
        class="shortcut-hint shortcut-clickable"
        (click)="isSearchOpen = true"
        >/</span
      >
    </div>
  </div>

  <div class="faq-layout">
    <!-- <aside class="faq-sidebar">
      <h3 class="sidebar-title">Categories</h3>
      <ul class="category-list">
        <li
          class="category-item"
          [class.active]="!currentCategory"
          (click)="clearCategory()"
        >
          All
        </li>

        <li
          *ngFor="let cat of categories"
          class="category-item"
          [class.active]="cat === currentCategory"
          (click)="pickCategory(cat)"
        >
          {{ cat }}
        </li>
      </ul>

      <div
        class="subcategory-container"
        *ngIf="currentCategory && subCategories[currentCategory]?.length"
      >
        <h4 class="sidebar-title">Subcategories</h4>
        <ul class="subcategory-list">
          <li
            *ngFor="let subCat of subCategories[currentCategory]"
            class="subcategory-item"
            [class.active]="subCat === currentSubCategory"
            (click)="pickSubCategory(subCat)"
          >
            {{ subCat }}
          </li>
        </ul>
      </div>
    </aside> -->

    <main class="faq-main">
      <app-faq-home *ngIf="showHome" (selectedTrending)="handleTrendingSelect($event)" ></app-faq-home>
      <div *ngIf="showHome" class="all-faqs">
        <h2 class="section-title">All FAQs</h2>
        <mat-accordion>
          <mat-expansion-panel
            *ngFor="let item of allFaqList"
            (opened)="onFaqOpened(item)"
          >
            <mat-expansion-panel-header>
              <mat-panel-title class="faq-title">
                {{ item.question }}
              </mat-panel-title>
            </mat-expansion-panel-header>
            <ng-container
              *ngComponentOutlet="
                FaqComponentRegistry[toRegistryKey(item.answer)]
              "
            ></ng-container>
          </mat-expansion-panel>
        </mat-accordion>
      </div>
      <div *ngIf="showHome" class="need-more-help">
        <h2 class="section-title">Need more help?</h2>
        <p class="help-text">
          Contact us at
          <a class="help-text-link" href="mailto:hello&#64;data-sync-pro.io">hello&#64;data-sync-pro.io</a>
        </p>
      </div>
      <ng-container *ngIf="!showHome">
        <nav class="breadcrumb" *ngIf="currentCategory || currentSubCategory">
          <span
            class="breadcrumb-link"
            (click)="clearCategory()"
            [class.clickable]="currentCategory || currentSubCategory"
          >
          FAQ Home
          </span>
          <ng-container *ngIf="currentCategory">
            <span class="breadcrumb-separator">/</span>
            <span
              class="breadcrumb-link"
              (click)="pickCategory(currentCategory)"
              [class.clickable]="true"
            >
              {{ currentCategory }}
            </span>
          </ng-container>
          <ng-container *ngIf="currentSubCategory">
            <span class="breadcrumb-separator">/</span>
            <span
              class="breadcrumb-link"
              (click)="pickSubCategory(currentSubCategory)"
              [class.clickable]="true"
            >
              {{ currentSubCategory }}
            </span>
          </ng-container>
        </nav>

<<<<<<< HEAD
      <mat-accordion>
        <mat-expansion-panel
          class="faq-panel"  
          *ngFor="let item of filteredFAQ"
          (opened)="onFaqOpened(item)"
        >
          <mat-expansion-panel-header>
            <mat-panel-title class="faq-title">
              {{ item.question }}
            </mat-panel-title>
          </mat-expansion-panel-header>
          <ng-container
            *ngComponentOutlet="
              FaqComponentRegistry[toRegistryKey(item.answer)]
            "
          ></ng-container>
        </mat-expansion-panel>
      </mat-accordion>
=======
        <mat-accordion>
          <mat-expansion-panel
            class="faq-panel"

            *ngFor="let item of filteredFAQ"
            (opened)="onFaqOpened(item)"
          >
            <mat-expansion-panel-header>
              <mat-panel-title class="faq-title">
                {{ item.question }}
              </mat-panel-title>
            </mat-expansion-panel-header>
            <ng-container
              *ngComponentOutlet="
                FaqComponentRegistry[toRegistryKey(item.answer)]
              "
            ></ng-container>
          </mat-expansion-panel>
        </mat-accordion>
>>>>>>> 21ef0dc7

        <div class="no-results" *ngIf="filteredFAQ.length === 0">
          No FAQs found. Try a different search or reset the filters.
        </div>
      </ng-container>
    </main>
  </div>
  <app-search-overlay
    *ngIf="isSearchOpen"
    [isOpen]="isSearchOpen"
    (closed)="isSearchOpen = false"
    (selectedResult)="handleSearchSelect($event)"
  ></app-search-overlay>
</div><|MERGE_RESOLUTION|>--- conflicted
+++ resolved
@@ -118,26 +118,6 @@
           </ng-container>
         </nav>
 
-<<<<<<< HEAD
-      <mat-accordion>
-        <mat-expansion-panel
-          class="faq-panel"  
-          *ngFor="let item of filteredFAQ"
-          (opened)="onFaqOpened(item)"
-        >
-          <mat-expansion-panel-header>
-            <mat-panel-title class="faq-title">
-              {{ item.question }}
-            </mat-panel-title>
-          </mat-expansion-panel-header>
-          <ng-container
-            *ngComponentOutlet="
-              FaqComponentRegistry[toRegistryKey(item.answer)]
-            "
-          ></ng-container>
-        </mat-expansion-panel>
-      </mat-accordion>
-=======
         <mat-accordion>
           <mat-expansion-panel
             class="faq-panel"
@@ -157,7 +137,6 @@
             ></ng-container>
           </mat-expansion-panel>
         </mat-accordion>
->>>>>>> 21ef0dc7
 
         <div class="no-results" *ngIf="filteredFAQ.length === 0">
           No FAQs found. Try a different search or reset the filters.
