--- conflicted
+++ resolved
@@ -184,12 +184,12 @@
   box-shadow: 0 1px 3px rgba(0, 0, 0, 0.1);
 }
 
-<<<<<<< HEAD
 ::ng-deep .faq-panel .mat-expansion-panel-body {
   max-height: 75vh;      
   overflow-y: auto;   
   padding-right: 8px;
-=======
+}
+
 .section-title {
   font-size: 1.2rem;
   font-weight: 600;
@@ -215,5 +215,4 @@
 
 a:-webkit-any-link {
   color: #418796;
->>>>>>> b41d5f08
 }