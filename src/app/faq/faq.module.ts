// file: src/app/faq/faq.module.ts

import { NgModule } from '@angular/core';
import { CommonModule } from '@angular/common';

/* If you need Material or other modules for your FAQ components, import them here: */
import { MatButtonModule } from '@angular/material/button';
import { MatExpansionModule } from '@angular/material/expansion';
import { FormsModule } from '@angular/forms';
import { HttpClientModule } from '@angular/common/http';

/* Import all your FAQ components: */
import { FaqComponent } from './faq.component';
import { GeneralWhatIsDspComponent } from './faq-item/general-what-is-dsp/general-what-is-dsp.component';
import { GeneralFiveDspEnginesComponent } from './faq-item/general-five-dsp-engines/general-five-dsp-engines.component';
import { GeneralNoCodeRulesTransformComponent } from './faq-item/general-no-code-rules-transform/general-no-code-rules-transform.component';
import { GeneralWhyDspComponent } from './faq-item/general-why-dsp/general-why-dsp.component';
import { GeneralDspExternalDataComponent } from './faq-item/general-dsp-external-data/general-dsp-external-data.component';
import { GeneralDspSecurityPrivacyComponent } from './faq-item/general-dsp-security-privacy/general-dsp-security-privacy.component';
import { GeneralDspLicensingPricingComponent } from './faq-item/general-dsp-licensing-pricing/general-dsp-licensing-pricing.component';
import { GeneralThreeUserPersonasComponent } from './faq-item/general-three-user-personas/general-three-user-personas.component';
import { GeneralDspRulesEnginesCompareComponent } from './faq-item/general-dsp-rules-engines-compare/general-dsp-rules-engines-compare.component';
import { GeneralDspTrainingNeededComponent } from './faq-item/general-dsp-training-needed/general-dsp-training-needed.component';
import { GeneralDspAdheresSdlcComponent } from './faq-item/general-dsp-adheres-sdlc/general-dsp-adheres-sdlc.component';
import { GeneralDspGovernorLimitsComponent } from './faq-item/general-dsp-governor-limits/general-dsp-governor-limits.component';
import { RulesEnginesBatchWhatIsBatchJobComponent } from './faq-item/rules-engines-batch-what-is-batch-job/rules-engines-batch-what-is-batch-job.component';
import { RulesEnginesBatchWhyDspBatchComponent } from './faq-item/rules-engines-batch-why-dsp-batch/rules-engines-batch-why-dsp-batch.component';
import { RulesEnginesBatchBatchTechnologiesUsedComponent } from './faq-item/rules-engines-batch-batch-technologies-used/rules-engines-batch-batch-technologies-used.component';
import { RulesEnginesBatchBatchUseCasesComponent } from './faq-item/rules-engines-batch-batch-use-cases/rules-engines-batch-batch-use-cases.component';
import { RulesEnginesBatchBatchLargeVolumesComponent } from './faq-item/rules-engines-batch-batch-large-volumes/rules-engines-batch-batch-large-volumes.component';
import { RulesEnginesBatchCreateBatchExecutableComponent } from './faq-item/rules-engines-batch-create-batch-executable/rules-engines-batch-create-batch-executable.component';
import { RulesEnginesBatchBatchCrossOrgComponent } from './faq-item/rules-engines-batch-batch-cross-org/rules-engines-batch-batch-cross-org.component';
import { RulesEnginesBatchBatchPermissionsNeededComponent } from './faq-item/rules-engines-batch-batch-permissions-needed/rules-engines-batch-batch-permissions-needed.component';
import { RulesEnginesBatchBatchMaxDatasetComponent } from './faq-item/rules-engines-batch-batch-max-dataset/rules-engines-batch-batch-max-dataset.component';
import { RulesEnginesBatchBatchMaxSizeComponent } from './faq-item/rules-engines-batch-batch-max-size/rules-engines-batch-batch-max-size.component';
import { RulesEnginesBatchChainBatchExecutablesComponent } from './faq-item/rules-engines-batch-chain-batch-executables/rules-engines-batch-chain-batch-executables.component';
import { RulesEnginesBatchScheduleBatchJobsComponent } from './faq-item/rules-engines-batch-schedule-batch-jobs/rules-engines-batch-schedule-batch-jobs.component';
import { RulesEnginesBatchStopPipelineOnFailComponent } from './faq-item/rules-engines-batch-stop-pipeline-on-fail/rules-engines-batch-stop-pipeline-on-fail.component';
import { RulesEnginesBatchCommonSoqlPipelineComponent } from './faq-item/rules-engines-batch-common-soql-pipeline/rules-engines-batch-common-soql-pipeline.component';
import { RulesEnginesBatchBatchParentChildComponent } from './faq-item/rules-engines-batch-batch-parent-child/rules-engines-batch-batch-parent-child.component';
import { RulesEnginesBatchBatchLogsTrackedComponent } from './faq-item/rules-engines-batch-batch-logs-tracked/rules-engines-batch-batch-logs-tracked.component';
import { RulesEnginesBatchReExecuteFailedBatchesComponent } from './faq-item/rules-engines-batch-re-execute-failed-batches/rules-engines-batch-re-execute-failed-batches.component';
import { RulesEnginesBatchRevertBatchChangesComponent } from './faq-item/rules-engines-batch-revert-batch-changes/rules-engines-batch-revert-batch-changes.component';
import { RulesEnginesBatchDeltaRetrievalComponent } from './faq-item/rules-engines-batch-delta-retrieval/rules-engines-batch-delta-retrieval.component';
import { RulesEnginesBatchBulkApiConsiderationsComponent } from './faq-item/rules-engines-batch-bulk-api-considerations/rules-engines-batch-bulk-api-considerations.component';
import { RulesEnginesBatchBatchNotificationsComponent } from './faq-item/rules-engines-batch-batch-notifications/rules-engines-batch-batch-notifications.component';
import { RulesEnginesBatchTestBatchWithSampleComponent } from './faq-item/rules-engines-batch-test-batch-with-sample/rules-engines-batch-test-batch-with-sample.component';
import { RulesEnginesBatchBreakDownComplexBatchComponent } from './faq-item/rules-engines-batch-break-down-complex-batch/rules-engines-batch-break-down-complex-batch.component';
import { RulesEnginesBatchBlankUpdateBatchAdvantagesComponent } from './faq-item/rules-engines-batch-blank-update-batch-advantages/rules-engines-batch-blank-update-batch-advantages.component';
import { RulesEnginesDataListWhatIsDataListComponent } from './faq-item/rules-engines-data-list-what-is-data-list/rules-engines-data-list-what-is-data-list.component';
import { RulesEnginesDataListWhyDspDataListComponent } from './faq-item/rules-engines-data-list-why-dsp-data-list/rules-engines-data-list-why-dsp-data-list.component';
import { RulesEnginesDataListCreateActionableDataListComponent } from './faq-item/rules-engines-data-list-create-actionable-data-list/rules-engines-data-list-create-actionable-data-list.component';
import { RulesEnginesDataListTwoComponentsDataListComponent } from './faq-item/rules-engines-data-list-two-components-data-list/rules-engines-data-list-two-components-data-list.component';
import { RulesEnginesDataListDataListMinReqsComponent } from './faq-item/rules-engines-data-list-data-list-min-reqs/rules-engines-data-list-data-list-min-reqs.component';
import { RulesEnginesDataListActionableVsNonactionableComponent } from './faq-item/rules-engines-data-list-actionable-vs-nonactionable/rules-engines-data-list-actionable-vs-nonactionable.component';
import { RulesEnginesDataListDataListPermissionsComponent } from './faq-item/rules-engines-data-list-data-list-permissions/rules-engines-data-list-data-list-permissions.component';
import { RulesEnginesDataListEmbedDataListsLightningComponent } from './faq-item/rules-engines-data-list-embed-data-lists-lightning/rules-engines-data-list-embed-data-lists-lightning.component';
import { RulesEnginesDataListCustomizeActionUiComponent } from './faq-item/rules-engines-data-list-customize-action-ui/rules-engines-data-list-customize-action-ui.component';
import { RulesEnginesDataListActionConfirmationPromptComponent } from './faq-item/rules-engines-data-list-action-confirmation-prompt/rules-engines-data-list-action-confirmation-prompt.component';
import { RulesEnginesDataListSpecifyActionScopeComponent } from './faq-item/rules-engines-data-list-specify-action-scope/rules-engines-data-list-specify-action-scope.component';
import { RulesEnginesDataListReviewEditTransformedComponent } from './faq-item/rules-engines-data-list-review-edit-transformed/rules-engines-data-list-review-edit-transformed.component';
import { RulesEnginesDataListGroupDataListsComponent } from './faq-item/rules-engines-data-list-group-data-lists/rules-engines-data-list-group-data-lists.component';
import { RulesEnginesDataListConsolidateDataListActionsComponent } from './faq-item/rules-engines-data-list-consolidate-data-list-actions/rules-engines-data-list-consolidate-data-list-actions.component';
import { RulesEnginesDataListSpecifyRelatedListsComponent } from './faq-item/rules-engines-data-list-specify-related-lists/rules-engines-data-list-specify-related-lists.component';
import { RulesEnginesDataListReplaceNewRecordComponent } from './faq-item/rules-engines-data-list-replace-new-record/rules-engines-data-list-replace-new-record.component';
import { RulesEnginesDataListDataLoaderListActionComponent } from './faq-item/rules-engines-data-list-data-loader-list-action/rules-engines-data-list-data-loader-list-action.component';
import { RulesEnginesDataListDataListQueryPermissionsComponent } from './faq-item/rules-engines-data-list-data-list-query-permissions/rules-engines-data-list-data-list-query-permissions.component';
import { RulesEnginesDataListOpenRecordInLightningComponent } from './faq-item/rules-engines-data-list-open-record-in-lightning/rules-engines-data-list-open-record-in-lightning.component';
import { RulesEnginesDataListEndUserQueryCustomizationComponent } from './faq-item/rules-engines-data-list-end-user-query-customization/rules-engines-data-list-end-user-query-customization.component';
import { RulesEnginesDataListExtendDataListsLwcComponent } from './faq-item/rules-engines-data-list-extend-data-lists-lwc/rules-engines-data-list-extend-data-lists-lwc.component';
import { RulesEnginesDataListHorizontalScrollingDataListComponent } from './faq-item/rules-engines-data-list-horizontal-scrolling-data-list/rules-engines-data-list-horizontal-scrolling-data-list.component';
import { RulesEnginesDataListRemoteOrgDataListComponent } from './faq-item/rules-engines-data-list-remote-org-data-list/rules-engines-data-list-remote-org-data-list.component';
import { RulesEnginesActionButtonWhatIsActionButtonComponent } from './faq-item/rules-engines-action-button-what-is-action-button/rules-engines-action-button-what-is-action-button.component';
import { RulesEnginesActionButtonWhyDspActionButtonComponent } from './faq-item/rules-engines-action-button-why-dsp-action-button/rules-engines-action-button-why-dsp-action-button.component';
import { RulesEnginesActionButtonCreateActionButtonComponent } from './faq-item/rules-engines-action-button-create-action-button/rules-engines-action-button-create-action-button.component';
import { RulesEnginesActionButtonCustomizeActionUiComponent } from './faq-item/rules-engines-action-button-customize-action-ui/rules-engines-action-button-customize-action-ui.component';
import { RulesEnginesActionButtonActionConfirmationPromptComponent } from './faq-item/rules-engines-action-button-action-confirmation-prompt/rules-engines-action-button-action-confirmation-prompt.component';
import { RulesEnginesActionButtonDisplayTransformedValuesComponent } from './faq-item/rules-engines-action-button-display-transformed-values/rules-engines-action-button-display-transformed-values.component';
import { RulesEnginesActionButtonGroupActionButtonsComponent } from './faq-item/rules-engines-action-button-group-action-buttons/rules-engines-action-button-group-action-buttons.component';
import { RulesEnginesActionButtonSeriesActionsOneClickComponent } from './faq-item/rules-engines-action-button-series-actions-one-click/rules-engines-action-button-series-actions-one-click.component';
import { RulesEnginesActionButtonActionButtonAccessComponent } from './faq-item/rules-engines-action-button-action-button-access/rules-engines-action-button-action-button-access.component';
import { RulesEnginesDataLoaderDataLoaderOverviewComponent } from './faq-item/rules-engines-data-loader-data-loader-overview/rules-engines-data-loader-data-loader-overview.component';
import { RulesEnginesDataLoaderCreateDataLoaderComponent } from './faq-item/rules-engines-data-loader-create-data-loader/rules-engines-data-loader-create-data-loader.component';
import { RulesEnginesDataLoaderLoadDataDifferentOrgComponent } from './faq-item/rules-engines-data-loader-load-data-different-org/rules-engines-data-loader-load-data-different-org.component';
import { RulesEnginesDataLoaderDataLoaderLogsComponent } from './faq-item/rules-engines-data-loader-data-loader-logs/rules-engines-data-loader-data-loader-logs.component';
import { RulesEnginesDataLoaderDataLoaderTypeConversionComponent } from './faq-item/rules-engines-data-loader-data-loader-type-conversion/rules-engines-data-loader-data-loader-type-conversion.component';
import { RulesEnginesDataLoaderDataLoaderAccessComponent } from './faq-item/rules-engines-data-loader-data-loader-access/rules-engines-data-loader-data-loader-access.component';
import { RulesEnginesDataLoaderDataLoaderCsvOnlyComponent } from './faq-item/rules-engines-data-loader-data-loader-csv-only/rules-engines-data-loader-data-loader-csv-only.component';
import { RulesEnginesDataLoaderSerialModeUsageComponent } from './faq-item/rules-engines-data-loader-serial-mode-usage/rules-engines-data-loader-serial-mode-usage.component';
import { RulesEnginesDataLoaderReExecuteFailedLoadComponent } from './faq-item/rules-engines-data-loader-re-execute-failed-load/rules-engines-data-loader-re-execute-failed-load.component';
import { RulesEnginesDataLoaderRevertDataLoadComponent } from './faq-item/rules-engines-data-loader-revert-data-load/rules-engines-data-loader-revert-data-load.component';
import { RulesEnginesDataLoaderFailOnMissingColumnComponent } from './faq-item/rules-engines-data-loader-fail-on-missing-column/rules-engines-data-loader-fail-on-missing-column.component';
import { RulesEnginesDataLoaderLoaderAsListActionComponent } from './faq-item/rules-engines-data-loader-loader-as-list-action/rules-engines-data-loader-loader-as-list-action.component';
import { RulesEnginesTriggersTriggerRulesEngineComponent } from './faq-item/rules-engines-triggers-trigger-rules-engine/rules-engines-triggers-trigger-rules-engine.component';
import { RulesEnginesTriggersWhyDspTriggerComponent } from './faq-item/rules-engines-triggers-why-dsp-trigger/rules-engines-triggers-why-dsp-trigger.component';
import { RulesEnginesTriggersTriggerEventsSupportedComponent } from './faq-item/rules-engines-triggers-trigger-events-supported/rules-engines-triggers-trigger-events-supported.component';
import { RulesEnginesTriggersSelfAdaptiveTriggerComponent } from './faq-item/rules-engines-triggers-self-adaptive-trigger/rules-engines-triggers-self-adaptive-trigger.component';
import { RulesEnginesTriggersSetupSelfAdaptiveTriggerComponent } from './faq-item/rules-engines-triggers-setup-self-adaptive-trigger/rules-engines-triggers-setup-self-adaptive-trigger.component';
import { RulesEnginesTriggersAggregationSelfAdaptiveComponent } from './faq-item/rules-engines-triggers-aggregation-self-adaptive/rules-engines-triggers-aggregation-self-adaptive.component';
import { RulesEnginesTriggersValidationSelfAdaptiveComponent } from './faq-item/rules-engines-triggers-validation-self-adaptive/rules-engines-triggers-validation-self-adaptive.component';
import { RulesEnginesTriggersWhatIsTriggerActionComponent } from './faq-item/rules-engines-triggers-what-is-trigger-action/rules-engines-triggers-what-is-trigger-action.component';
import { RulesEnginesTriggersSetupTriggerActionComponent } from './faq-item/rules-engines-triggers-setup-trigger-action/rules-engines-triggers-setup-trigger-action.component';
import { RulesEnginesTriggersDspTriggerFlowComponent } from './faq-item/rules-engines-triggers-dsp-trigger-flow/rules-engines-triggers-dsp-trigger-flow.component';
import { RulesEnginesTriggersRecursiveUpdateTriggersComponent } from './faq-item/rules-engines-triggers-recursive-update-triggers/rules-engines-triggers-recursive-update-triggers.component';
import { RulesEnginesTriggersTriggerExecutionOrderComponent } from './faq-item/rules-engines-triggers-trigger-execution-order/rules-engines-triggers-trigger-execution-order.component';
import { RulesEnginesTriggersTriggerAccessComponent } from './faq-item/rules-engines-triggers-trigger-access/rules-engines-triggers-trigger-access.component';
import { RulesEnginesTriggersTestCoverageTriggerComponent } from './faq-item/rules-engines-triggers-test-coverage-trigger/rules-engines-triggers-test-coverage-trigger.component';
import { RulesEnginesTriggersTriggerFlipperComponent } from './faq-item/rules-engines-triggers-trigger-flipper/rules-engines-triggers-trigger-flipper.component';
import { ProcessStepsRetrieveRetrieveActionComponent } from './faq-item/process-steps-retrieve-retrieve-action/process-steps-retrieve-retrieve-action.component';
import { ProcessStepsRetrieveRetrieveQueryFieldRequirementsComponent } from './faq-item/process-steps-retrieve-retrieve-query-field-requirements/process-steps-retrieve-retrieve-query-field-requirements.component';
import { ProcessStepsRetrievePreviewSourceRecordComponent } from './faq-item/process-steps-retrieve-preview-source-record/process-steps-retrieve-preview-source-record.component';
import { ProcessStepsRetrieveAdditionalRetrieveCriteriaComponent } from './faq-item/process-steps-retrieve-additional-retrieve-criteria/process-steps-retrieve-additional-retrieve-criteria.component';
import { ProcessStepsPreviewPreviewOverviewComponent } from './faq-item/process-steps-preview-preview-overview/process-steps-preview-preview-overview.component';
import { ProcessStepsPreviewPreviewSourceRecordComponent } from './faq-item/process-steps-preview-preview-source-record/process-steps-preview-preview-source-record.component';
import { ProcessStepsPreviewPreviewVsRetrieveComponent } from './faq-item/process-steps-preview-preview-vs-retrieve/process-steps-preview-preview-vs-retrieve.component';
import { ProcessStepsInputInputActionComponent } from './faq-item/process-steps-input-input-action/process-steps-input-input-action.component';
import { ProcessStepsInputDefineInputDataProfileComponent } from './faq-item/process-steps-input-define-input-data-profile/process-steps-input-define-input-data-profile.component';
import { ProcessStepsInputDataLoaderColumnFormatComponent } from './faq-item/process-steps-input-data-loader-column-format/process-steps-input-data-loader-column-format.component';
import { ProcessStepsInputInputDataKeyFieldComponent } from './faq-item/process-steps-input-input-data-key-field/process-steps-input-input-data-key-field.component';
import { ProcessStepsScopingScopingActionComponent } from './faq-item/process-steps-scoping-scoping-action/process-steps-scoping-scoping-action.component';
import { ProcessStepsScopingScopeFilterComponent } from './faq-item/process-steps-scoping-scope-filter/process-steps-scoping-scope-filter.component';
import { ProcessStepsScopingAvoidDuplicateSourceComponent } from './faq-item/process-steps-scoping-avoid-duplicate-source/process-steps-scoping-avoid-duplicate-source.component';
import { ProcessStepsScopingJoinSourceDataComponent } from './faq-item/process-steps-scoping-join-source-data/process-steps-scoping-join-source-data.component';
import { ProcessStepsMatchMatchActionComponent } from './faq-item/process-steps-match-match-action/process-steps-match-match-action.component';
import { ProcessStepsMatchMultipleTargetRecordsComponent } from './faq-item/process-steps-match-multiple-target-records/process-steps-match-multiple-target-records.component';
import { ProcessStepsMatchInsertDuplicateCheckComponent } from './faq-item/process-steps-match-insert-duplicate-check/process-steps-match-insert-duplicate-check.component';
import { ProcessStepsMatchUpsertMatchProcessComponent } from './faq-item/process-steps-match-upsert-match-process/process-steps-match-upsert-match-process.component';
import { ProcessStepsMatchMultiFieldMatchComponent } from './faq-item/process-steps-match-multi-field-match/process-steps-match-multi-field-match.component';
import { ProcessStepsMatchMultipleSourceSameTargetComponent } from './faq-item/process-steps-match-multiple-source-same-target/process-steps-match-multiple-source-same-target.component';
import { ProcessStepsMatchMatchMergePrincipalComponent } from './faq-item/process-steps-match-match-merge-principal/process-steps-match-match-merge-principal.component';
import { ProcessStepsMatchRelationalFieldMatchComponent } from './faq-item/process-steps-match-relational-field-match/process-steps-match-relational-field-match.component';
import { ProcessStepsMatchAdditionalTargetMatchingComponent } from './faq-item/process-steps-match-additional-target-matching/process-steps-match-additional-target-matching.component';
import { ProcessStepsMatchMatchedRecordsSortingComponent } from './faq-item/process-steps-match-matched-records-sorting/process-steps-match-matched-records-sorting.component';
import { ProcessStepsMappingMappingActionComponent } from './faq-item/process-steps-mapping-mapping-action/process-steps-mapping-mapping-action.component';
import { ProcessStepsMappingMappingParentRelationshipComponent } from './faq-item/process-steps-mapping-mapping-parent-relationship/process-steps-mapping-mapping-parent-relationship.component';
import { ProcessStepsMappingDspRelationshipManagementComponent } from './faq-item/process-steps-mapping-dsp-relationship-management/process-steps-mapping-dsp-relationship-management.component';
import { ProcessStepsMappingSequenceOfTransformationsComponent } from './faq-item/process-steps-mapping-sequence-of-transformations/process-steps-mapping-sequence-of-transformations.component';
import { ProcessStepsMappingAddDefaultButtonComponent } from './faq-item/process-steps-mapping-add-default-button/process-steps-mapping-add-default-button.component';
import { ProcessStepsMappingClearMappingsButtonComponent } from './faq-item/process-steps-mapping-clear-mappings-button/process-steps-mapping-clear-mappings-button.component';
import { ProcessStepsMappingUnmappedSourceFieldsButtonComponent } from './faq-item/process-steps-mapping-unmapped-source-fields-button/process-steps-mapping-unmapped-source-fields-button.component';
import { ProcessStepsMappingRefreshButtonComponent } from './faq-item/process-steps-mapping-refresh-button/process-steps-mapping-refresh-button.component';
import { ProcessStepsMappingSaveButtonComponent } from './faq-item/process-steps-mapping-save-button/process-steps-mapping-save-button.component';
import { ProcessStepsActionActionPhaseComponent } from './faq-item/process-steps-action-action-phase/process-steps-action-action-phase.component';
import { ProcessStepsActionWhichActionsSupportedComponent } from './faq-item/process-steps-action-which-actions-supported/process-steps-action-which-actions-supported.component';
import { ProcessStepsActionAvoidDuplicatesComponent } from './faq-item/process-steps-action-avoid-duplicates/process-steps-action-avoid-duplicates.component';
import { ProcessStepsActionImplementDeltaUpdateComponent } from './faq-item/process-steps-action-implement-delta-update/process-steps-action-implement-delta-update.component';
import { ProcessStepsActionSkipUpdateIfExistsComponent } from './faq-item/process-steps-action-skip-update-if-exists/process-steps-action-skip-update-if-exists.component';
import { ProcessStepsActionSkipUpdateIfBlankComponent } from './faq-item/process-steps-action-skip-update-if-blank/process-steps-action-skip-update-if-blank.component';
import { ProcessStepsActionSourceObjectWritebackComponent } from './faq-item/process-steps-action-source-object-writeback/process-steps-action-source-object-writeback.component';
import { ProcessStepsActionUseUpsertApiFieldComponent } from './faq-item/process-steps-action-use-upsert-api-field/process-steps-action-use-upsert-api-field.component';
import { ProcessStepsActionActionBigObjectsComponent } from './faq-item/process-steps-action-action-big-objects/process-steps-action-action-big-objects.component';
import { ProcessStepsActionActionPlatformEventsComponent } from './faq-item/process-steps-action-action-platform-events/process-steps-action-action-platform-events.component';
import { ProcessStepsVerifyVerifyPhaseComponent } from './faq-item/process-steps-verify-verify-phase/process-steps-verify-verify-phase.component';
import { ProcessStepsVerifyVerifyBatchOnlyComponent } from './faq-item/process-steps-verify-verify-batch-only/process-steps-verify-verify-batch-only.component';
import { ProcessStepsVerifyVerifyWithBulkApiComponent } from './faq-item/process-steps-verify-verify-with-bulk-api/process-steps-verify-verify-with-bulk-api.component';
import { TransformationBulkifiedTransformationEssentialComponent } from './faq-item/transformation-bulkified-transformation-essential/transformation-bulkified-transformation-essential.component';
import { TransformationFormulaDataTypesComponent } from './faq-item/transformation-formula-data-types/transformation-formula-data-types.component';
import { TransformationFormulaUsageComponent } from './faq-item/transformation-formula-usage/transformation-formula-usage.component';
import { TransformationNestedFormulasComponent } from './faq-item/transformation-nested-formulas/transformation-nested-formulas.component';
import { TransformationDspRelationshipManagementComponent } from './faq-item/transformation-dsp-relationship-management/transformation-dsp-relationship-management.component';
import { TransformationOptimizeVlookupAggComponent } from './faq-item/transformation-optimize-vlookup-agg/transformation-optimize-vlookup-agg.component';
import { TransformationHandleComplexTransformationsComponent } from './faq-item/transformation-handle-complex-transformations/transformation-handle-complex-transformations.component';
import { TransformationDefineReusableFormulaComponent } from './faq-item/transformation-define-reusable-formula/transformation-define-reusable-formula.component';
import { TransformationJoinSourceDataComponent } from './faq-item/transformation-join-source-data/transformation-join-source-data.component';
import { TransformationPerformDataMaskingComponent } from './faq-item/transformation-perform-data-masking/transformation-perform-data-masking.component';
import { TransformationSkipFieldIfBlankComponent } from './faq-item/transformation-skip-field-if-blank/transformation-skip-field-if-blank.component';
import { TransformationEliminateDuplicateSourceComponent } from './faq-item/transformation-eliminate-duplicate-source/transformation-eliminate-duplicate-source.component';
import { TransformationEvaluateExpressionsApexComponent } from './faq-item/transformation-evaluate-expressions-apex/transformation-evaluate-expressions-apex.component';
import { TransformationDynamicStringFormatComponent } from './faq-item/transformation-dynamic-string-format/transformation-dynamic-string-format.component';
import { QueryManagerqWhatIsQueryManagerComponent } from './faq-item/query-managerq-what-is-query-manager/query-managerq-what-is-query-manager.component';
import { QueryManagerqWhoCanAccessQComponent } from './faq-item/query-managerq-who-can-access-q/query-managerq-who-can-access-q.component';
import { QueryManagerqQueryBuilderConstructionComponent } from './faq-item/query-managerq-query-builder-construction/query-managerq-query-builder-construction.component';
import { QueryManagerqQueryExecutionResultComponent } from './faq-item/query-managerq-query-execution-result/query-managerq-query-execution-result.component';
import { QueryManagerqColumnFilterComponent } from './faq-item/query-managerq-column-filter/query-managerq-column-filter.component';
import { QueryManagerqDynamicFilterComponent } from './faq-item/query-managerq-dynamic-filter/query-managerq-dynamic-filter.component';
import { QueryManagerqQueryOwnerPolymorphicComponent } from './faq-item/query-managerq-query-owner-polymorphic/query-managerq-query-owner-polymorphic.component';
import { QueryManagerqQueryRemoteOrgComponent } from './faq-item/query-managerq-query-remote-org/query-managerq-query-remote-org.component';
import { QueryManagerqIncludeDeletedRecordsComponent } from './faq-item/query-managerq-include-deleted-records/query-managerq-include-deleted-records.component';
import { QueryManagerqRestoreDeletedRecordsComponent } from './faq-item/query-managerq-restore-deleted-records/query-managerq-restore-deleted-records.component';
import { QueryManagerqHyperlinksQueryResultsComponent } from './faq-item/query-managerq-hyperlinks-query-results/query-managerq-hyperlinks-query-results.component';
import { QueryManagerqPaginationHandlingComponent } from './faq-item/query-managerq-pagination-handling/query-managerq-pagination-handling.component';
import { QueryManagerqQToolingApiComponent } from './faq-item/query-managerq-q-tooling-api/query-managerq-q-tooling-api.component';
import { QueryManagerqManageQueriesComponent } from './faq-item/query-managerq-manage-queries/query-managerq-manage-queries.component';
import { QueryManagerqIntegrateQLightningComponent } from './faq-item/query-managerq-integrate-q-lightning/query-managerq-integrate-q-lightning.component';
import { SearchOverlayComponent } from '../search-overlay/search-overlay.component';
<<<<<<< HEAD
import { FaqHomeComponent } from './faq-home/faq-home.component';
=======
import { ZoomableDirective } from 'src/styles/zoomable.directive';
>>>>>>> 091a2078
@NgModule({
  declarations: [
    FaqComponent,
    GeneralWhatIsDspComponent,
    GeneralFiveDspEnginesComponent,
    GeneralNoCodeRulesTransformComponent,
    GeneralWhyDspComponent,
    GeneralDspExternalDataComponent,
    GeneralDspSecurityPrivacyComponent,
    GeneralDspLicensingPricingComponent,
    GeneralThreeUserPersonasComponent,
    GeneralDspRulesEnginesCompareComponent,
    GeneralDspTrainingNeededComponent,
    GeneralDspAdheresSdlcComponent,
    GeneralDspGovernorLimitsComponent,
    RulesEnginesBatchWhatIsBatchJobComponent,
    RulesEnginesBatchWhyDspBatchComponent,
    RulesEnginesBatchBatchTechnologiesUsedComponent,
    RulesEnginesBatchBatchUseCasesComponent,
    RulesEnginesBatchBatchLargeVolumesComponent,
    RulesEnginesBatchCreateBatchExecutableComponent,
    RulesEnginesBatchBatchCrossOrgComponent,
    RulesEnginesBatchBatchPermissionsNeededComponent,
    RulesEnginesBatchBatchMaxDatasetComponent,
    RulesEnginesBatchBatchMaxSizeComponent,
    RulesEnginesBatchChainBatchExecutablesComponent,
    RulesEnginesBatchScheduleBatchJobsComponent,
    RulesEnginesBatchStopPipelineOnFailComponent,
    RulesEnginesBatchCommonSoqlPipelineComponent,
    RulesEnginesBatchBatchParentChildComponent,
    RulesEnginesBatchBatchLogsTrackedComponent,
    RulesEnginesBatchReExecuteFailedBatchesComponent,
    RulesEnginesBatchRevertBatchChangesComponent,
    RulesEnginesBatchDeltaRetrievalComponent,
    RulesEnginesBatchBulkApiConsiderationsComponent,
    RulesEnginesBatchBatchNotificationsComponent,
    RulesEnginesBatchTestBatchWithSampleComponent,
    RulesEnginesBatchBreakDownComplexBatchComponent,
    RulesEnginesBatchBlankUpdateBatchAdvantagesComponent,
    RulesEnginesDataListWhatIsDataListComponent,
    RulesEnginesDataListWhyDspDataListComponent,
    RulesEnginesDataListCreateActionableDataListComponent,
    RulesEnginesDataListTwoComponentsDataListComponent,
    RulesEnginesDataListDataListMinReqsComponent,
    RulesEnginesDataListActionableVsNonactionableComponent,
    RulesEnginesDataListDataListPermissionsComponent,
    RulesEnginesDataListEmbedDataListsLightningComponent,
    RulesEnginesDataListCustomizeActionUiComponent,
    RulesEnginesDataListActionConfirmationPromptComponent,
    RulesEnginesDataListSpecifyActionScopeComponent,
    RulesEnginesDataListReviewEditTransformedComponent,
    RulesEnginesDataListGroupDataListsComponent,
    RulesEnginesDataListConsolidateDataListActionsComponent,
    RulesEnginesDataListSpecifyRelatedListsComponent,
    RulesEnginesDataListReplaceNewRecordComponent,
    RulesEnginesDataListDataLoaderListActionComponent,
    RulesEnginesDataListDataListQueryPermissionsComponent,
    RulesEnginesDataListOpenRecordInLightningComponent,
    RulesEnginesDataListEndUserQueryCustomizationComponent,
    RulesEnginesDataListExtendDataListsLwcComponent,
    RulesEnginesDataListHorizontalScrollingDataListComponent,
    RulesEnginesDataListRemoteOrgDataListComponent,
    RulesEnginesActionButtonWhatIsActionButtonComponent,
    RulesEnginesActionButtonWhyDspActionButtonComponent,
    RulesEnginesActionButtonCreateActionButtonComponent,
    RulesEnginesActionButtonCustomizeActionUiComponent,
    RulesEnginesActionButtonActionConfirmationPromptComponent,
    RulesEnginesActionButtonDisplayTransformedValuesComponent,
    RulesEnginesActionButtonGroupActionButtonsComponent,
    RulesEnginesActionButtonSeriesActionsOneClickComponent,
    RulesEnginesActionButtonActionButtonAccessComponent,
    RulesEnginesDataLoaderDataLoaderOverviewComponent,
    RulesEnginesDataLoaderCreateDataLoaderComponent,
    RulesEnginesDataLoaderLoadDataDifferentOrgComponent,
    RulesEnginesDataLoaderDataLoaderLogsComponent,
    RulesEnginesDataLoaderDataLoaderTypeConversionComponent,
    RulesEnginesDataLoaderDataLoaderAccessComponent,
    RulesEnginesDataLoaderDataLoaderCsvOnlyComponent,
    RulesEnginesDataLoaderSerialModeUsageComponent,
    RulesEnginesDataLoaderReExecuteFailedLoadComponent,
    RulesEnginesDataLoaderRevertDataLoadComponent,
    RulesEnginesDataLoaderFailOnMissingColumnComponent,
    RulesEnginesDataLoaderLoaderAsListActionComponent,
    RulesEnginesTriggersTriggerRulesEngineComponent,
    RulesEnginesTriggersWhyDspTriggerComponent,
    RulesEnginesTriggersTriggerEventsSupportedComponent,
    RulesEnginesTriggersSelfAdaptiveTriggerComponent,
    RulesEnginesTriggersSetupSelfAdaptiveTriggerComponent,
    RulesEnginesTriggersAggregationSelfAdaptiveComponent,
    RulesEnginesTriggersValidationSelfAdaptiveComponent,
    RulesEnginesTriggersWhatIsTriggerActionComponent,
    RulesEnginesTriggersSetupTriggerActionComponent,
    RulesEnginesTriggersDspTriggerFlowComponent,
    RulesEnginesTriggersRecursiveUpdateTriggersComponent,
    RulesEnginesTriggersTriggerExecutionOrderComponent,
    RulesEnginesTriggersTriggerAccessComponent,
    RulesEnginesTriggersTestCoverageTriggerComponent,
    RulesEnginesTriggersTriggerFlipperComponent,
    ProcessStepsRetrieveRetrieveActionComponent,
    ProcessStepsRetrieveRetrieveQueryFieldRequirementsComponent,
    ProcessStepsRetrievePreviewSourceRecordComponent,
    ProcessStepsRetrieveAdditionalRetrieveCriteriaComponent,
    ProcessStepsPreviewPreviewOverviewComponent,
    ProcessStepsPreviewPreviewSourceRecordComponent,
    ProcessStepsPreviewPreviewVsRetrieveComponent,
    ProcessStepsInputInputActionComponent,
    ProcessStepsInputDefineInputDataProfileComponent,
    ProcessStepsInputDataLoaderColumnFormatComponent,
    ProcessStepsInputInputDataKeyFieldComponent,
    ProcessStepsScopingScopingActionComponent,
    ProcessStepsScopingScopeFilterComponent,
    ProcessStepsScopingAvoidDuplicateSourceComponent,
    ProcessStepsScopingJoinSourceDataComponent,
    ProcessStepsMatchMatchActionComponent,
    ProcessStepsMatchMultipleTargetRecordsComponent,
    ProcessStepsMatchInsertDuplicateCheckComponent,
    ProcessStepsMatchUpsertMatchProcessComponent,
    ProcessStepsMatchMultiFieldMatchComponent,
    ProcessStepsMatchMultipleSourceSameTargetComponent,
    ProcessStepsMatchMatchMergePrincipalComponent,
    ProcessStepsMatchRelationalFieldMatchComponent,
    ProcessStepsMatchAdditionalTargetMatchingComponent,
    ProcessStepsMatchMatchedRecordsSortingComponent,
    ProcessStepsMappingMappingActionComponent,
    ProcessStepsMappingMappingParentRelationshipComponent,
    ProcessStepsMappingDspRelationshipManagementComponent,
    ProcessStepsMappingSequenceOfTransformationsComponent,
    ProcessStepsMappingAddDefaultButtonComponent,
    ProcessStepsMappingClearMappingsButtonComponent,
    ProcessStepsMappingUnmappedSourceFieldsButtonComponent,
    ProcessStepsMappingRefreshButtonComponent,
    ProcessStepsMappingSaveButtonComponent,
    ProcessStepsActionActionPhaseComponent,
    ProcessStepsActionWhichActionsSupportedComponent,
    ProcessStepsActionAvoidDuplicatesComponent,
    ProcessStepsActionImplementDeltaUpdateComponent,
    ProcessStepsActionSkipUpdateIfExistsComponent,
    ProcessStepsActionSkipUpdateIfBlankComponent,
    ProcessStepsActionSourceObjectWritebackComponent,
    ProcessStepsActionUseUpsertApiFieldComponent,
    ProcessStepsActionActionBigObjectsComponent,
    ProcessStepsActionActionPlatformEventsComponent,
    ProcessStepsVerifyVerifyPhaseComponent,
    ProcessStepsVerifyVerifyBatchOnlyComponent,
    ProcessStepsVerifyVerifyWithBulkApiComponent,
    TransformationBulkifiedTransformationEssentialComponent,
    TransformationFormulaDataTypesComponent,
    TransformationFormulaUsageComponent,
    TransformationNestedFormulasComponent,
    TransformationDspRelationshipManagementComponent,
    TransformationOptimizeVlookupAggComponent,
    TransformationHandleComplexTransformationsComponent,
    TransformationDefineReusableFormulaComponent,
    TransformationJoinSourceDataComponent,
    TransformationPerformDataMaskingComponent,
    TransformationSkipFieldIfBlankComponent,
    TransformationEliminateDuplicateSourceComponent,
    TransformationEvaluateExpressionsApexComponent,
    TransformationDynamicStringFormatComponent,
    QueryManagerqWhatIsQueryManagerComponent,
    QueryManagerqWhoCanAccessQComponent,
    QueryManagerqQueryBuilderConstructionComponent,
    QueryManagerqQueryExecutionResultComponent,
    QueryManagerqColumnFilterComponent,
    QueryManagerqDynamicFilterComponent,
    QueryManagerqQueryOwnerPolymorphicComponent,
    QueryManagerqQueryRemoteOrgComponent,
    QueryManagerqIncludeDeletedRecordsComponent,
    QueryManagerqRestoreDeletedRecordsComponent,
    QueryManagerqHyperlinksQueryResultsComponent,
    QueryManagerqPaginationHandlingComponent,
    QueryManagerqQToolingApiComponent,
    QueryManagerqManageQueriesComponent,
    QueryManagerqIntegrateQLightningComponent,
    SearchOverlayComponent,
<<<<<<< HEAD
    FaqHomeComponent
=======
    ZoomableDirective
>>>>>>> 091a2078
  ],
  imports: [
    CommonModule,
    HttpClientModule,
    FormsModule,
    MatExpansionModule,
    MatButtonModule,
  ],
  exports: [
    FaqComponent,
    ZoomableDirective
  ]
})
export class FaqModule {}<|MERGE_RESOLUTION|>--- conflicted
+++ resolved
@@ -183,11 +183,8 @@
 import { QueryManagerqManageQueriesComponent } from './faq-item/query-managerq-manage-queries/query-managerq-manage-queries.component';
 import { QueryManagerqIntegrateQLightningComponent } from './faq-item/query-managerq-integrate-q-lightning/query-managerq-integrate-q-lightning.component';
 import { SearchOverlayComponent } from '../search-overlay/search-overlay.component';
-<<<<<<< HEAD
 import { FaqHomeComponent } from './faq-home/faq-home.component';
-=======
 import { ZoomableDirective } from 'src/styles/zoomable.directive';
->>>>>>> 091a2078
 @NgModule({
   declarations: [
     FaqComponent,
@@ -363,11 +360,8 @@
     QueryManagerqManageQueriesComponent,
     QueryManagerqIntegrateQLightningComponent,
     SearchOverlayComponent,
-<<<<<<< HEAD
-    FaqHomeComponent
-=======
+    FaqHomeComponent,
     ZoomableDirective
->>>>>>> 091a2078
   ],
   imports: [
     CommonModule,
